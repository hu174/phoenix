/*******************************************************************************
 * Copyright (c) 2013, Salesforce.com, Inc.
 * All rights reserved.
 * 
 * Redistribution and use in source and binary forms, with or without
 * modification, are permitted provided that the following conditions are met:
 * 
 *     Redistributions of source code must retain the above copyright notice,
 *     this list of conditions and the following disclaimer.
 *     Redistributions in binary form must reproduce the above copyright notice,
 *     this list of conditions and the following disclaimer in the documentation
 *     and/or other materials provided with the distribution.
 *     Neither the name of Salesforce.com nor the names of its contributors may 
 *     be used to endorse or promote products derived from this software without 
 *     specific prior written permission.
 * 
 * THIS SOFTWARE IS PROVIDED BY THE COPYRIGHT HOLDERS AND CONTRIBUTORS "AS IS" AND
 * ANY EXPRESS OR IMPLIED WARRANTIES, INCLUDING, BUT NOT LIMITED TO, THE IMPLIED
 * WARRANTIES OF MERCHANTABILITY AND FITNESS FOR A PARTICULAR PURPOSE ARE
 * DISCLAIMED. IN NO EVENT SHALL THE COPYRIGHT HOLDER OR CONTRIBUTORS BE LIABLE 
 * FOR ANY DIRECT, INDIRECT, INCIDENTAL, SPECIAL, EXEMPLARY, OR CONSEQUENTIAL 
 * DAMAGES (INCLUDING, BUT NOT LIMITED TO, PROCUREMENT OF SUBSTITUTE GOODS OR 
 * SERVICES; LOSS OF USE, DATA, OR PROFITS; OR BUSINESS INTERRUPTION) HOWEVER 
 * CAUSED AND ON ANY THEORY OF LIABILITY, WHETHER IN CONTRACT, STRICT LIABILITY, 
 * OR TORT (INCLUDING NEGLIGENCE OR OTHERWISE) ARISING IN ANY WAY OUT OF THE USE 
 * OF THIS SOFTWARE, EVEN IF ADVISED OF THE POSSIBILITY OF SUCH DAMAGE.
 ******************************************************************************/
package com.salesforce.phoenix.end2end;

import static com.salesforce.phoenix.util.TestUtil.*;
import static org.junit.Assert.*;

import java.math.BigDecimal;
import java.sql.*;
import java.text.Format;
import java.text.ParseException;
import java.util.Properties;

import org.junit.Test;

import com.salesforce.phoenix.schema.ConstraintViolationException;
import com.salesforce.phoenix.util.DateUtil;
import com.salesforce.phoenix.util.PhoenixRuntime;


public class VariableLengthPKTest extends BaseClientMangedTimeTest {
    private static Format format = DateUtil.getDateParser(DateUtil.DEFAULT_DATE_FORMAT);
    private static final String DS1 = "1970-01-01 00:58:00";
    private static final Date D1 = toDate(DS1);

    private static Date toDate(String dateString) {
        try {
            return (Date)format.parseObject(dateString);
        } catch (ParseException e) {
            throw new RuntimeException(e);
        }
    }

    protected static void initTableValues(byte[][] splits, long ts) throws Exception {
        ensureTableCreated(getUrl(),PTSDB_NAME, splits, ts-2);
        
        // Insert all rows at ts
        String url = PHOENIX_JDBC_URL + ";" + PhoenixRuntime.CURRENT_SCN_ATTRIB + "=" + ts;
        Properties props = new Properties(TEST_PROPERTIES);
        Connection conn = DriverManager.getConnection(url, props);
        conn.setAutoCommit(true);
        PreparedStatement stmt = conn.prepareStatement(
                "upsert into " +
                "PTSDB(" +
                "    INST, " +
                "    HOST," +
                "    DATE," +
                "    VAL)" +
                "VALUES (?, ?, ?, ?)");
        stmt.setString(1, "abc");
        stmt.setString(2, "abc-def-ghi");
        stmt.setDate(3, new Date(System.currentTimeMillis()));
        stmt.setBigDecimal(4, new BigDecimal(.5));
        stmt.execute();
        
        ensureTableCreated(getUrl(),BTABLE_NAME, splits, ts-2);
        conn.setAutoCommit(false);
        
        // Insert all rows at ts
        stmt = conn.prepareStatement(
                "upsert into " +
                "BTABLE(" +
                "    A_STRING, " +
                "    A_ID," +
                "    B_STRING," +
                "    A_INTEGER," +
                "    B_INTEGER," +
                "    C_INTEGER," +
                "    D_STRING," +
                "    E_STRING)" +
                "VALUES (?, ?, ?, ?, ?, ?, ?, ?)");
        stmt.setString(1, "abc");
        stmt.setString(2, "111");
        stmt.setString(3, "x");
        stmt.setInt(4, 1);
        stmt.setInt(5, 10);
        stmt.setInt(6, 1000);
        stmt.setString(7, null);
        stmt.setString(8, "0123456789");
        stmt.execute();
        
        stmt.setString(1, "abcd");
        stmt.setString(2, "222");
        stmt.setString(3, "xy");
        stmt.setInt(4, 2);
        stmt.setNull(5, Types.INTEGER);
        stmt.setNull(6, Types.INTEGER);
        stmt.execute();
        
        stmt.setString(3, "xyz");
        stmt.setInt(4, 3);
        stmt.setInt(5, 10);
        stmt.setInt(6, 1000);
        stmt.setString(7, "efg");
        stmt.execute();
        
        stmt.setString(3, "xyzz");
        stmt.setInt(4, 4);
        stmt.setInt(5, 40);
        stmt.setNull(6, Types.INTEGER);
        stmt.setString(7, null);
        stmt.execute();
        
        ensureTableCreated(getUrl(),"VarcharKeyTest", splits, ts-2);
        stmt = conn.prepareStatement(
                "upsert into " +
                "VarcharKeyTest(pk) " +
                "VALUES (?)");
        stmt.setString(1, "   def");
        stmt.execute();
        stmt.setString(1, "jkl   ");
        stmt.execute();
        stmt.setString(1, "   ghi   ");
        stmt.execute();
        
        conn.commit();
        conn.close();
    }

    @Test
    public void testSingleColumnScanKey() throws Exception {
        long ts = nextTimestamp();
        String query = "SELECT A_STRING,substr(a_id,1,1),B_STRING,A_INTEGER,B_INTEGER FROM BTABLE WHERE A_STRING=?";
        String url = PHOENIX_JDBC_URL + ";" + PhoenixRuntime.CURRENT_SCN_ATTRIB + "=" + (ts + 5); // Run query at timestamp 5
        Properties props = new Properties(TEST_PROPERTIES);
        Connection conn = DriverManager.getConnection(url, props);
        try {
            initTableValues(null, ts);
            PreparedStatement statement = conn.prepareStatement(query);
            statement.setString(1, "abc");
            ResultSet rs = statement.executeQuery();
            assertTrue(rs.next());
            assertEquals("abc", rs.getString(1));
            assertEquals("1", rs.getString(2));
            assertEquals("x", rs.getString(3));
            assertEquals(1, rs.getInt(4));
            assertEquals(10, rs.getInt(5));
            assertFalse(rs.next());
        } finally {
            conn.close();
        }
    }

    @Test
    public void testSingleColumnGroupBy() throws Exception {
        long ts = nextTimestamp();
        String query = "SELECT INST FROM PTSDB GROUP BY INST";
        String url = PHOENIX_JDBC_URL + ";" + PhoenixRuntime.CURRENT_SCN_ATTRIB + "=" + (ts + 5); // Run query at timestamp 5
        Properties props = new Properties(TEST_PROPERTIES);
        Connection conn = DriverManager.getConnection(url, props);
        try {
            initTableValues(null, ts);
            PreparedStatement statement = conn.prepareStatement(query);
            ResultSet rs = statement.executeQuery();
            assertTrue(rs.next());
            assertEquals("abc", rs.getString(1));
            assertFalse(rs.next());
        } finally {
            conn.close();
        }
    }

    @Test
    public void testNonfirstColumnGroupBy() throws Exception {
        long ts = nextTimestamp();
        String query = "SELECT HOST FROM PTSDB WHERE INST='abc' GROUP BY HOST";
        String url = PHOENIX_JDBC_URL + ";" + PhoenixRuntime.CURRENT_SCN_ATTRIB + "=" + (ts + 5); // Run query at timestamp 5
        Properties props = new Properties(TEST_PROPERTIES);
        Connection conn = DriverManager.getConnection(url, props);
        try {
            initTableValues(null, ts);
            PreparedStatement statement = conn.prepareStatement(query);
            ResultSet rs = statement.executeQuery();
            assertTrue(rs.next());
            assertEquals("abc-def-ghi", rs.getString(1));
            assertFalse(rs.next());
        } finally {
            conn.close();
        }
    }

    @Test
    public void testSkipScan() throws Exception {
        long ts = nextTimestamp();
        String query = "SELECT HOST FROM PTSDB WHERE INST='abc' AND DATE>=TO_DATE('1970-01-01 00:00:00') AND DATE <TO_DATE('2015-01-01 00:00:00')";
        String url = PHOENIX_JDBC_URL + ";" + PhoenixRuntime.CURRENT_SCN_ATTRIB + "=" + (ts + 5); // Run query at timestamp 5
        Properties props = new Properties(TEST_PROPERTIES);
        Connection conn = DriverManager.getConnection(url, props);
        try {
            initTableValues(null, ts);
            PreparedStatement statement = conn.prepareStatement(query);
            ResultSet rs = statement.executeQuery();
            assertTrue(rs.next());
            assertEquals("abc-def-ghi", rs.getString(1));
            assertFalse(rs.next());
        } finally {
            conn.close();
        }
    }

    @Test
    public void testSkipMax() throws Exception {
        long ts = nextTimestamp();
        String query = "SELECT MAX(INST),MAX(DATE) FROM PTSDB WHERE INST='abc' AND DATE>=TO_DATE('1970-01-01 00:00:00') AND DATE <TO_DATE('2171-01-01 00:00:00')";
        String url = PHOENIX_JDBC_URL + ";" + PhoenixRuntime.CURRENT_SCN_ATTRIB + "=" + (ts + 5); // Run query at timestamp 5
        Properties props = new Properties(TEST_PROPERTIES);
        Connection conn = DriverManager.getConnection(url, props);
        try {
            initTableValues(null, ts);
            PreparedStatement statement = conn.prepareStatement(query);
            ResultSet rs = statement.executeQuery();
            assertTrue(rs.next());
            assertEquals("abc", rs.getString(1));
            assertFalse(rs.next());
        } finally {
            conn.close();
        }
    }

    @Test
    public void testSkipMaxWithLimit() throws Exception {
        long ts = nextTimestamp();
        String query = "SELECT MAX(INST),MAX(DATE) FROM PTSDB WHERE INST='abc' AND DATE>=TO_DATE('1970-01-01 00:00:00') AND DATE <TO_DATE('2171-01-01 00:00:00') LIMIT 2";
        String url = PHOENIX_JDBC_URL + ";" + PhoenixRuntime.CURRENT_SCN_ATTRIB + "=" + (ts + 5); // Run query at timestamp 5
        Properties props = new Properties(TEST_PROPERTIES);
        Connection conn = DriverManager.getConnection(url, props);
        try {
            initTableValues(null, ts);
            PreparedStatement statement = conn.prepareStatement(query);
            ResultSet rs = statement.executeQuery();
            assertTrue(rs.next());
            assertEquals("abc", rs.getString(1));
            assertFalse(rs.next());
        } finally {
            conn.close();
        }
    }

    @Test
    public void testSingleColumnKeyFilter() throws Exception {
        long ts = nextTimestamp();
        // Requires not null column to be projected, since the only one projected in the query is
        // nullable and will cause the no key value to be returned if it is the only one projected.
        String query = "SELECT A_STRING,substr(a_id,1,1),B_STRING,A_INTEGER,B_INTEGER FROM BTABLE WHERE B_STRING=?";
        String url = PHOENIX_JDBC_URL + ";" + PhoenixRuntime.CURRENT_SCN_ATTRIB + "=" + (ts + 5); // Run query at timestamp 5
        Properties props = new Properties(TEST_PROPERTIES);
        Connection conn = DriverManager.getConnection(url, props);
        try {
            initTableValues(null, ts);
            PreparedStatement statement = conn.prepareStatement(query);
            statement.setString(1, "xy");
            ResultSet rs = statement.executeQuery();
            assertTrue(rs.next());
            assertEquals("abcd", rs.getString(1));
            assertEquals("2", rs.getString(2));
            assertEquals("xy", rs.getString(3));
            assertEquals(2, rs.getInt(4));
            assertEquals(0, rs.getInt(5));
            assertTrue(rs.wasNull());
            assertFalse(rs.next());
        } finally {
            conn.close();
        }
    }

    @Test
    public void testMultiColumnEqScanKey() throws Exception {
        long ts = nextTimestamp();
        // TODO: add compile test to confirm start/stop scan key
        String query = "SELECT A_STRING,substr(a_id,1,1),B_STRING,A_INTEGER,B_INTEGER FROM BTABLE WHERE A_STRING=? AND A_ID=? AND B_STRING=?";
        String url = PHOENIX_JDBC_URL + ";" + PhoenixRuntime.CURRENT_SCN_ATTRIB + "=" + (ts + 5); // Run query at timestamp 5
        Properties props = new Properties(TEST_PROPERTIES);
        Connection conn = DriverManager.getConnection(url, props);
        try {
            initTableValues(null, ts);
            PreparedStatement statement = conn.prepareStatement(query);
            statement.setString(1, "abcd");
            statement.setString(2, "222");
            statement.setString(3, "xy");
            ResultSet rs = statement.executeQuery();
            assertTrue(rs.next());
            assertEquals("abcd", rs.getString(1));
            assertEquals("2", rs.getString(2));
            assertEquals("xy", rs.getString(3));
            assertEquals(2, rs.getInt(4));
            assertEquals(0, rs.getInt(5));
            assertTrue(rs.wasNull());
            assertFalse(rs.next());
        } finally {
            conn.close();
        }
    }

    @Test
    public void testMultiColumnGTScanKey() throws Exception {
        long ts = nextTimestamp();
        // TODO: add compile test to confirm start/stop scan key
        String query = "SELECT A_STRING,substr(a_id,1,1),B_STRING,A_INTEGER,B_INTEGER FROM BTABLE WHERE A_STRING=? AND A_ID=? AND B_STRING>?";
        String url = PHOENIX_JDBC_URL + ";" + PhoenixRuntime.CURRENT_SCN_ATTRIB + "=" + (ts + 5); // Run query at timestamp 5
        Properties props = new Properties(TEST_PROPERTIES);
        Connection conn = DriverManager.getConnection(url, props);
        try {
            initTableValues(null, ts);
            PreparedStatement statement = conn.prepareStatement(query);
            statement.setString(1, "abcd");
            statement.setString(2, "222");
            statement.setString(3, "xy");
            ResultSet rs = statement.executeQuery();
            assertTrue(rs.next());
            assertEquals("abcd", rs.getString(1));
            assertEquals("2", rs.getString(2));
            assertEquals("xyz", rs.getString(3));
            assertEquals(3, rs.getInt(4));
            assertEquals(10, rs.getInt(5));
            assertTrue(rs.next());
            assertEquals("abcd", rs.getString(1));
            assertEquals("2", rs.getString(2));
            assertEquals("xyzz", rs.getString(3));
            assertEquals(4, rs.getInt(4));
            assertEquals(40, rs.getInt(5));
            assertFalse(rs.next());
        } finally {
            conn.close();
        }
    }

    @Test
    public void testMultiColumnGTKeyFilter() throws Exception {
        long ts = nextTimestamp();
        // TODO: add compile test to confirm start/stop scan key
        String query = "SELECT A_STRING,substr(a_id,1,1),B_STRING,A_INTEGER,B_INTEGER FROM BTABLE WHERE A_STRING>? AND A_INTEGER>=?";
        String url = PHOENIX_JDBC_URL + ";" + PhoenixRuntime.CURRENT_SCN_ATTRIB + "=" + (ts + 5); // Run query at timestamp 5
        Properties props = new Properties(TEST_PROPERTIES);
        Connection conn = DriverManager.getConnection(url, props);
        try {
            initTableValues(null, ts);
            PreparedStatement statement = conn.prepareStatement(query);
            statement.setString(1, "abc");
            statement.setInt(2, 4);
            ResultSet rs = statement.executeQuery();
            assertTrue(rs.next());
            assertEquals("abcd", rs.getString(1));
            assertEquals("2", rs.getString(2));
            assertEquals("xyzz", rs.getString(3));
            assertEquals(4, rs.getInt(4));
            assertEquals(40, rs.getInt(5));
            assertFalse(rs.next());
        } finally {
            conn.close();
        }
    }

    @Test
    public void testNullValueEqualityScan() throws Exception {
        long ts = nextTimestamp();
        ensureTableCreated(getUrl(),PTSDB_NAME,null, ts-2);
        
        // Insert all rows at ts
        String url = PHOENIX_JDBC_URL + ";" + PhoenixRuntime.CURRENT_SCN_ATTRIB + "=" + ts;
        Properties props = new Properties(TEST_PROPERTIES);
        Connection conn = DriverManager.getConnection(url, props);
        conn.setAutoCommit(true);
        PreparedStatement stmt = conn.prepareStatement("upsert into PTSDB VALUES ('', '', ?, 0.5)");
        stmt.setDate(1, D1);
        stmt.execute();
        conn.close();
        
        // Comparisons against null are always false.
        String query = "SELECT HOST,DATE FROM PTSDB WHERE HOST='' AND INST=''";
        url = PHOENIX_JDBC_URL + ";" + PhoenixRuntime.CURRENT_SCN_ATTRIB + "=" + (ts + 5); // Run query at timestamp 5
        conn = DriverManager.getConnection(url, props);
        try {
            PreparedStatement statement = conn.prepareStatement(query);
            ResultSet rs = statement.executeQuery();
            assertFalse(rs.next());
        } finally {
            conn.close();
        }
    }

    @Test
    public void testVarLengthPKColScan() throws Exception {
        long ts = nextTimestamp();
        ensureTableCreated(getUrl(),PTSDB_NAME,null, ts-2);
        
        String url = PHOENIX_JDBC_URL + ";" + PhoenixRuntime.CURRENT_SCN_ATTRIB + "=" + ts; // Insert at timestamp 0
        Properties props = new Properties(TEST_PROPERTIES);
        Connection conn = DriverManager.getConnection(url, props);
        conn.setAutoCommit(true);
        PreparedStatement stmt = conn.prepareStatement("upsert into PTSDB VALUES (?, 'y', ?, 0.5)");
        stmt.setString(1, "x");
        stmt.setDate(2, D1);
        stmt.execute();
        stmt.setString(1, "xy");
        stmt.execute();
        conn.close();
        
        String query = "SELECT HOST,DATE FROM PTSDB WHERE INST='x' AND HOST='y'";
        url = PHOENIX_JDBC_URL + ";" + PhoenixRuntime.CURRENT_SCN_ATTRIB + "=" + (ts + 5); // Run query at timestamp 5
        conn = DriverManager.getConnection(url, props);
        try {
            PreparedStatement statement = conn.prepareStatement(query);
            ResultSet rs = statement.executeQuery();
            assertTrue(rs.next());
            assertEquals(D1, rs.getDate(2));            
        } finally {
            conn.close();
        }
    }

    @Test
    public void testEscapedQuoteScan() throws Exception {
        long ts = nextTimestamp();
        ensureTableCreated(getUrl(),PTSDB_NAME,null, ts-2);
        
        String url = PHOENIX_JDBC_URL + ";" + PhoenixRuntime.CURRENT_SCN_ATTRIB + "=" + ts; // Insert at timestamp 0
        Properties props = new Properties(TEST_PROPERTIES);
        Connection conn = DriverManager.getConnection(url, props);
        conn.setAutoCommit(true);
        PreparedStatement stmt = conn.prepareStatement("upsert into PTSDB VALUES (?, 'y', ?, 0.5)");
        stmt.setString(1, "x'y");
        stmt.setDate(2, D1);
        stmt.execute();
        stmt.setString(1, "x");
        stmt.execute();
        conn.close();
        
        String query1 = "SELECT INST,DATE FROM PTSDB WHERE INST='x''y'";
        String query2 = "SELECT INST,DATE FROM PTSDB WHERE INST='x\\\'y'";
        url = PHOENIX_JDBC_URL + ";" + PhoenixRuntime.CURRENT_SCN_ATTRIB + "=" + (ts + 5); // Run query at timestamp 5
        conn = DriverManager.getConnection(url, props);
        try {
            PreparedStatement statement = conn.prepareStatement(query1);
            ResultSet rs = statement.executeQuery();
            assertTrue(rs.next());
            assertEquals("x'y", rs.getString(1));
            assertEquals(D1, rs.getDate(2));            
            assertFalse(rs.next());
            
            statement = conn.prepareStatement(query2);
            rs = statement.executeQuery();
            assertTrue(rs.next());
            assertEquals("x'y", rs.getString(1));
            assertEquals(D1, rs.getDate(2));            
            assertFalse(rs.next());
        } finally {
            conn.close();
        }
    }

    private static void initPtsdbTableValues(long ts) throws Exception {
        ensureTableCreated(getUrl(),PTSDB_NAME,null, ts-2);
        
        String url = PHOENIX_JDBC_URL + ";" + PhoenixRuntime.CURRENT_SCN_ATTRIB + "=" + ts; // Insert at timestamp 0
        Properties props = new Properties(TEST_PROPERTIES);
        Connection conn = DriverManager.getConnection(url, props);
        conn.setAutoCommit(true);
        PreparedStatement stmt = conn.prepareStatement("upsert into PTSDB VALUES ('x', 'y', ?, 0.5)");
        stmt.setDate(1, D1);
        stmt.execute();
        conn.close();
    }

    @Test
    public void testToStringOnDate() throws Exception {
        long ts = nextTimestamp();
        initPtsdbTableValues(ts);
        
        String query = "SELECT HOST,DATE FROM PTSDB WHERE INST='x' AND HOST='y'";
        String url = PHOENIX_JDBC_URL + ";" + PhoenixRuntime.CURRENT_SCN_ATTRIB + "=" + (ts + 5); // Run query at timestamp 5
        Properties props = new Properties(TEST_PROPERTIES);
        Connection conn = DriverManager.getConnection(url, props);
        try {
            PreparedStatement statement = conn.prepareStatement(query);
            ResultSet rs = statement.executeQuery();
            assertTrue(rs.next());
            assertEquals(DateUtil.DEFAULT_DATE_FORMATTER.format(D1), rs.getString(2));            
            assertFalse(rs.next());
        } finally {
            conn.close();
        }
    }

    @Test
    public void testSelectStar() throws Exception {
        long ts = nextTimestamp();
        initPtsdbTableValues(ts);
        
        String query = "SELECT * FROM PTSDB WHERE INST='x' AND HOST='y'";
        String url = PHOENIX_JDBC_URL + ";" + PhoenixRuntime.CURRENT_SCN_ATTRIB + "=" + (ts + 5); // Run query at timestamp 5
        Properties props = new Properties(TEST_PROPERTIES);
        Connection conn = DriverManager.getConnection(url, props);
        try {
            PreparedStatement statement = conn.prepareStatement(query);
            ResultSet rs = statement.executeQuery();
            assertTrue(rs.next());
            assertEquals("x",rs.getString("inst"));
            assertEquals("y",rs.getString("host"));
            assertEquals(D1, rs.getDate("date"));
            assertEquals(BigDecimal.valueOf(0.5), rs.getBigDecimal("val"));
            assertFalse(rs.next());
        } finally {
            conn.close();
        }
    }

    @Test
    public void testToCharOnDate() throws Exception {
        long ts = nextTimestamp();
        initPtsdbTableValues(ts);
        
        String query = "SELECT HOST,TO_CHAR(DATE) FROM PTSDB WHERE INST='x' AND HOST='y'";
        String url = PHOENIX_JDBC_URL + ";" + PhoenixRuntime.CURRENT_SCN_ATTRIB + "=" + (ts + 5); // Run query at timestamp 5
        Properties props = new Properties(TEST_PROPERTIES);
        Connection conn = DriverManager.getConnection(url, props);
        try {
            PreparedStatement statement = conn.prepareStatement(query);
            ResultSet rs = statement.executeQuery();
            assertTrue(rs.next());
            assertEquals(DateUtil.DEFAULT_DATE_FORMATTER.format(D1), rs.getString(2));            
        } finally {
            conn.close();
        }
    }

    @Test
    public void testToCharWithFormatOnDate() throws Exception {
        long ts = nextTimestamp();
        initPtsdbTableValues(ts);
        
        String format = "HH:mm:ss";
        Format dateFormatter = DateUtil.getDateFormatter(format);
        String query = "SELECT HOST,TO_CHAR(DATE,'" + format + "') FROM PTSDB WHERE INST='x' AND HOST='y'";
        String url = PHOENIX_JDBC_URL + ";" + PhoenixRuntime.CURRENT_SCN_ATTRIB + "=" + (ts + 5); // Run query at timestamp 5
        Properties props = new Properties(TEST_PROPERTIES);
        Connection conn = DriverManager.getConnection(url, props);
        try {
            PreparedStatement statement = conn.prepareStatement(query);
            ResultSet rs = statement.executeQuery();
            assertTrue(rs.next());
            assertEquals(dateFormatter.format(D1), rs.getString(2));            
        } finally {
            conn.close();
        }
    }

    @Test
    public void testToDateWithFormatOnDate() throws Exception {
        long ts = nextTimestamp();
        initPtsdbTableValues(ts);
        
        String format = "yyyy-MM-dd HH:mm:ss.S";
        Format dateFormatter = DateUtil.getDateFormatter(format);
        String query = "SELECT HOST,TO_CHAR(DATE,'" + format + "') FROM PTSDB WHERE INST='x' AND HOST='y' and DATE=TO_DATE(?,'" + format + "')";
        String url = PHOENIX_JDBC_URL + ";" + PhoenixRuntime.CURRENT_SCN_ATTRIB + "=" + (ts + 5); // Run query at timestamp 5
        Properties props = new Properties(TEST_PROPERTIES);
        Connection conn = DriverManager.getConnection(url, props);
        try {
            PreparedStatement statement = conn.prepareStatement(query);
            statement.setString(1, dateFormatter.format(D1));
            ResultSet rs = statement.executeQuery();
            assertTrue(rs.next());
            assertEquals(dateFormatter.format(D1), rs.getString(2));            
        } finally {
            conn.close();
        }
    }

    @Test
    public void testMissingPKColumn() throws Exception {
        long ts = nextTimestamp();
        ensureTableCreated(getUrl(),PTSDB_NAME,null, ts-2);
        
        String url = PHOENIX_JDBC_URL + ";" + PhoenixRuntime.CURRENT_SCN_ATTRIB + "=" + ts; // Insert at timestamp 0
        Properties props = new Properties(TEST_PROPERTIES);
        Connection conn = DriverManager.getConnection(url, props);
        conn.setAutoCommit(true);
        Statement stmt = conn.createStatement();
        try {
            stmt.execute("upsert into PTSDB(INST,HOST,VAL) VALUES ('abc', 'abc-def-ghi', 0.5)");
            fail();
        } catch (ConstraintViolationException e) {
            assertTrue(e.getMessage().contains("may not be null"));
        } finally {
            conn.close();
        }
    }

    @Test
    public void testNoKVColumn() throws Exception {
        long ts = nextTimestamp();
        ensureTableCreated(getUrl(),BTABLE_NAME,null, ts-2);
        
        String url = PHOENIX_JDBC_URL + ";" + PhoenixRuntime.CURRENT_SCN_ATTRIB + "=" + ts; // Insert at timestamp 0
        Properties props = new Properties(TEST_PROPERTIES);
        Connection conn = DriverManager.getConnection(url, props);
        conn.setAutoCommit(true);
        PreparedStatement stmt = conn.prepareStatement(
                "upsert into BTABLE VALUES (?, ?, ?, ?, ?)");
        stmt.setString(1, "abc");
        stmt.setString(2, "123");
        stmt.setString(3, "x");
        stmt.setInt(4, 1);
        stmt.setString(5, "ab");
        // Succeeds since we have an empty KV
        stmt.execute();
    }

    // Broken, since we don't know if insert vs update. @Test
    public void testMissingKVColumn() throws Exception {
        long ts = nextTimestamp();
        ensureTableCreated(getUrl(),BTABLE_NAME,null, ts-2);
        
        String url = PHOENIX_JDBC_URL + ";" + PhoenixRuntime.CURRENT_SCN_ATTRIB + "=" + ts; // Insert at timestamp 0
        Properties props = new Properties(TEST_PROPERTIES);
        Connection conn = DriverManager.getConnection(url, props);
        conn.setAutoCommit(true);
        PreparedStatement stmt = conn.prepareStatement(
                "upsert into BTABLE VALUES (?, ?, ?, ?, ?, ?)");
        stmt.setString(1, "abc");
        stmt.setString(2, "123");
        stmt.setString(3, "x");
        stmt.setInt(4, 1);
        stmt.setString(5, "ab");
        stmt.setInt(6, 1);
        try {
            stmt.execute();
            fail();
        } catch (ConstraintViolationException e) {
            // Non nullable key value E_STRING has no value
            assertTrue(e.getMessage().contains("may not be null"));
        } finally {
            conn.close();
        }
    }

    @Test
    public void testTooShortKVColumn() throws Exception {
        long ts = nextTimestamp();
        ensureTableCreated(getUrl(),BTABLE_NAME,null, ts-2);
        
        String url = PHOENIX_JDBC_URL + ";" + PhoenixRuntime.CURRENT_SCN_ATTRIB + "=" + ts; // Insert at timestamp 0
        Properties props = new Properties(TEST_PROPERTIES);
        Connection conn = DriverManager.getConnection(url, props);
        conn.setAutoCommit(true);
        // Insert all rows at ts
        PreparedStatement stmt = conn.prepareStatement(
                "upsert into " +
                "BTABLE(" +
                "    A_STRING, " +
                "    A_ID," +
                "    B_STRING," +
                "    A_INTEGER," +
                "    C_STRING," +
                "    E_STRING)" +
                "VALUES (?, ?, ?, ?, ?, ?)");
        stmt.setString(1, "abc");
        stmt.setString(2, "123");
        stmt.setString(3, "x");
        stmt.setInt(4, 1);
        stmt.setString(5, "ab");
        stmt.setString(6, "01234");
        
        try {
            stmt.execute();
            fail();
        } catch (ConstraintViolationException e) {
            assertTrue(e.getMessage().contains(" must be 10 bytes"));
        } finally {
            conn.close();
        }
    }

    @Test
    public void testTooShortPKColumn() throws Exception {
        long ts = nextTimestamp();
        ensureTableCreated(getUrl(),BTABLE_NAME,null, ts-2);
        
        String url = PHOENIX_JDBC_URL + ";" + PhoenixRuntime.CURRENT_SCN_ATTRIB + "=" + ts; // Insert at timestamp 0
        Properties props = new Properties(TEST_PROPERTIES);
        Connection conn = DriverManager.getConnection(url, props);
        conn.setAutoCommit(true);
        // Insert all rows at ts
        PreparedStatement stmt = conn.prepareStatement(
                "upsert into " +
                "BTABLE(" +
                "    A_STRING, " +
                "    A_ID," +
                "    B_STRING," +
                "    A_INTEGER," +
                "    C_STRING," +
                "    E_STRING)" +
                "VALUES (?, ?, ?, ?, ?, ?)");
        stmt.setString(1, "abc");
        stmt.setString(2, "12");
        stmt.setString(3, "x");
        stmt.setInt(4, 1);
        stmt.setString(5, "ab");
        stmt.setString(6, "0123456789");
        
        try {
            stmt.execute();
            fail();
        } catch (ConstraintViolationException e) {
            assertTrue(e.getMessage().contains(" must be 3 bytes"));
        } finally {
            conn.close();
        }
    }

    @Test
    public void testTooLongPKColumn() throws Exception {
        long ts = nextTimestamp();
        ensureTableCreated(getUrl(),BTABLE_NAME,null, ts-2);
        
        String url = PHOENIX_JDBC_URL + ";" + PhoenixRuntime.CURRENT_SCN_ATTRIB + "=" + ts; // Insert at timestamp 0
        Properties props = new Properties(TEST_PROPERTIES);
        Connection conn = DriverManager.getConnection(url, props);
        conn.setAutoCommit(true);
        // Insert all rows at ts
        PreparedStatement stmt = conn.prepareStatement(
                "upsert into " +
                "BTABLE(" +
                "    A_STRING, " +
                "    A_ID," +
                "    B_STRING," +
                "    A_INTEGER," +
                "    C_STRING," +
                "    E_STRING)" +
                "VALUES (?, ?, ?, ?, ?, ?)");
        stmt.setString(1, "abc");
        stmt.setString(2, "123");
        stmt.setString(3, "x");
        stmt.setInt(4, 1);
        stmt.setString(5, "abc");
        stmt.setString(6, "0123456789");
        
        try {
            stmt.execute();
            fail();
        } catch (ConstraintViolationException e) {
            assertTrue(e.getMessage().contains(" may not exceed 2 bytes"));
        } finally {
            conn.close();
        }
    }

    @Test
    public void testTooLongKVColumn() throws Exception {
        long ts = nextTimestamp();
        ensureTableCreated(getUrl(),BTABLE_NAME,null, ts-2);
        
        String url = PHOENIX_JDBC_URL + ";" + PhoenixRuntime.CURRENT_SCN_ATTRIB + "=" + ts; // Insert at timestamp 0
        Properties props = new Properties(TEST_PROPERTIES);
        Connection conn = DriverManager.getConnection(url, props);
        conn.setAutoCommit(true);
        // Insert all rows at ts
        PreparedStatement stmt = conn.prepareStatement(
                "upsert into " +
                "BTABLE(" +
                "    A_STRING, " +
                "    A_ID," +
                "    B_STRING," +
                "    A_INTEGER," +
                "    C_STRING," +
                "    D_STRING," +
                "    E_STRING)" +
                "VALUES (?, ?, ?, ?, ?, ?, ?)");
        stmt.setString(1, "abc");
        stmt.setString(2, "123");
        stmt.setString(3, "x");
        stmt.setInt(4, 1);
        stmt.setString(5, "ab");
        stmt.setString(6,"abcd");
        stmt.setString(7, "0123456789");
        
        try {
            stmt.execute();
            fail();
        } catch (ConstraintViolationException e) {
            assertTrue(e.getMessage().contains(" may not exceed 3 bytes"));
        } finally {
            conn.close();
        }
    }

    @Test
    public void testMultiFixedLengthNull() throws Exception {
        long ts = nextTimestamp();
        String query = "SELECT B_INTEGER,C_INTEGER,COUNT(1) FROM BTABLE GROUP BY C_INTEGER,B_INTEGER";
        String url = PHOENIX_JDBC_URL + ";" + PhoenixRuntime.CURRENT_SCN_ATTRIB + "=" + (ts + 5); // Run query at timestamp 5
        Properties props = new Properties(TEST_PROPERTIES);
        Connection conn = DriverManager.getConnection(url, props);
        try {
            initTableValues(null, ts);
            PreparedStatement statement = conn.prepareStatement(query);
            ResultSet rs = statement.executeQuery();
            assertTrue(rs.next());
            assertEquals(0, rs.getInt(1));
            assertTrue(rs.wasNull());
            assertEquals(0, rs.getInt(2));
            assertTrue(rs.wasNull());
            assertEquals(1, rs.getLong(3));
            
            assertTrue(rs.next());
            assertEquals(10, rs.getInt(1));
            assertEquals(1000, rs.getInt(2));
            assertEquals(2, rs.getLong(3));
            
            assertTrue(rs.next());
            assertEquals(40, rs.getInt(1));
            assertEquals(0, rs.getInt(2));
            assertTrue(rs.wasNull());
            assertEquals(1, rs.getLong(3));
            
            assertFalse(rs.next());
        } finally {
            conn.close();
        }
    }

    @Test
    public void testSingleFixedLengthNull() throws Exception {
        long ts = nextTimestamp();
        String query = "SELECT C_INTEGER,COUNT(1) FROM BTABLE GROUP BY C_INTEGER";
        String url = PHOENIX_JDBC_URL + ";" + PhoenixRuntime.CURRENT_SCN_ATTRIB + "=" + (ts + 5); // Run query at timestamp 5
        Properties props = new Properties(TEST_PROPERTIES);
        Connection conn = DriverManager.getConnection(url, props);
        try {
            initTableValues(null, ts);
            PreparedStatement statement = conn.prepareStatement(query);
            ResultSet rs = statement.executeQuery();
            assertTrue(rs.next());
            assertEquals(0, rs.getInt(1));
            assertTrue(rs.wasNull());
            assertEquals(2, rs.getLong(2));
            
            assertTrue(rs.next());
            assertEquals(1000, rs.getInt(1));
            assertEquals(2, rs.getLong(2));
            
            assertFalse(rs.next());
        } finally {
            conn.close();
        }
    }

    @Test
    public void testMultiMixedTypeGroupBy() throws Exception {
        long ts = nextTimestamp();
        String query = "SELECT A_ID, E_STRING, D_STRING, C_INTEGER, COUNT(1) FROM BTABLE GROUP BY A_ID, E_STRING, D_STRING, C_INTEGER";
        String url = PHOENIX_JDBC_URL + ";" + PhoenixRuntime.CURRENT_SCN_ATTRIB + "=" + (ts + 5); // Run query at timestamp 5
        Properties props = new Properties(TEST_PROPERTIES);
        Connection conn = DriverManager.getConnection(url, props);
        try {
            initTableValues(null, ts);
            PreparedStatement statement = conn.prepareStatement(query);
            ResultSet rs = statement.executeQuery();
            assertTrue(rs.next());
            assertEquals("111", rs.getString(1));
            assertEquals("0123456789", rs.getString(2));
            assertEquals(null, rs.getString(3));
            assertEquals(1000, rs.getInt(4));
            assertEquals(1, rs.getInt(5));
            
            assertTrue(rs.next());
            assertEquals("222", rs.getString(1));
            assertEquals("0123456789", rs.getString(2));
            assertEquals(null, rs.getString(3));
            assertEquals(0, rs.getInt(4));
            assertTrue(rs.wasNull());
            assertEquals(2, rs.getInt(5));
            
            assertTrue(rs.next());
            assertEquals("222", rs.getString(1));
            assertEquals("0123456789", rs.getString(2));
            assertEquals("efg", rs.getString(3));
            assertEquals(1000, rs.getInt(4));
            assertEquals(1, rs.getInt(5));
            
            assertFalse(rs.next());
        } finally {
            conn.close();
        }
    }

    @Test
    public void testSubstrFunction() throws Exception {
        long ts = nextTimestamp();
        String query[] = {
            "SELECT substr('ABC',-1,1) FROM BTABLE LIMIT 1",
            "SELECT substr('ABC',-4,1) FROM BTABLE LIMIT 1",
            "SELECT substr('ABC',2,4) FROM BTABLE LIMIT 1",
            "SELECT substr('ABC',1,1) FROM BTABLE LIMIT 1",
            "SELECT substr('ABC',0,1) FROM BTABLE LIMIT 1",
            // Test for multibyte characters support.
            "SELECT substr('ĎďĒ',0,1) FROM BTABLE LIMIT 1",
            "SELECT substr('ĎďĒ',0,2) FROM BTABLE LIMIT 1",
            "SELECT substr('ĎďĒ',1,1) FROM BTABLE LIMIT 1",
            "SELECT substr('ĎďĒ',1,2) FROM BTABLE LIMIT 1",
            "SELECT substr('ĎďĒ',2,1) FROM BTABLE LIMIT 1",
            "SELECT substr('ĎďĒ',2,2) FROM BTABLE LIMIT 1",
            "SELECT substr('ĎďĒ',-1,1) FROM BTABLE LIMIT 1",
            "SELECT substr('Ďďɚʍ',2,4) FROM BTABLE LIMIT 1",
<<<<<<< HEAD
            "SELECT A_STRING FROM BTABLE WHERE substr(A_STRING, 0, 3)='jkl'",
=======
//            "SELECT A_STRING FROM BTABLE WHERE substr(A_STRING, 0, 3)='jkl'",
>>>>>>> 5ccf34dd
        };
        String result[] = {
            "C",
            null,
            "BC",
            "A",
            "A",
            "Ď",
            "Ďď",
            "Ď",
            "Ďď",
            "ď",
            "ďĒ",
            "Ē",
            "ďɚʍ",
<<<<<<< HEAD
            "jkl   ",
=======
//            "jkl   ",
>>>>>>> 5ccf34dd
        };
        assertEquals(query.length,result.length);
        String url = PHOENIX_JDBC_URL + ";" + PhoenixRuntime.CURRENT_SCN_ATTRIB + "=" + (ts + 5); // Run query at timestamp 5
        Properties props = new Properties(TEST_PROPERTIES);
        Connection conn = DriverManager.getConnection(url, props);
        try {
            initTableValues(null, ts);
            for (int i = 0; i < query.length; i++) {
                PreparedStatement statement = conn.prepareStatement(query[i]);
                ResultSet rs = statement.executeQuery();
                assertTrue(rs.next());
                assertEquals(result[i], rs.getString(1));
                assertFalse(rs.next());
            }
        } finally {
            conn.close();
        }
    }

    @Test
    public void testRegexReplaceFunction() throws Exception {
        long ts = nextTimestamp();
        // NOTE: we need to double escape the "\\" here because conn.prepareStatement would
        // also try to evaluate the escaping. As a result, to represent what normally would be 
        // a "\d" in this test, it would become "\\\\d".
        String query[] = {
            "SELECT regexp_replace('', '') FROM BTABLE LIMIT 1",
            "SELECT regexp_replace('', 'abc', 'def') FROM BTABLE LIMIT 1",
            "SELECT regexp_replace('123abcABC', '[a-z]+') FROM BTABLE LIMIT 1",
            "SELECT regexp_replace('123-abc-ABC', '-[a-zA-Z-]+') FROM BTABLE LIMIT 1",
            "SELECT regexp_replace('abcABC123', '\\\\d+', '') FROM BTABLE LIMIT 1",
            "SELECT regexp_replace('abcABC123', '\\\\D+', '') FROM BTABLE LIMIT 1",
            "SELECT regexp_replace('abc', 'abc', 'def') FROM BTABLE LIMIT 1",
            "SELECT regexp_replace('abc123ABC', '\\\\d+', 'def') FROM BTABLE LIMIT 1",
            "SELECT regexp_replace('abc123ABC', '[0-9]+', '#') FROM BTABLE LIMIT 1",
            "SELECT CASE WHEN regexp_replace('abcABC123', '[a-zA-Z]+') = '123' THEN '1' ELSE '2' END FROM BTABLE LIMIT 1",
            "SELECT A_STRING FROM BTABLE WHERE A_ID = regexp_replace('abcABC111', '[a-zA-Z]+') LIMIT 1", // 111
            // Test for multibyte characters support.
            "SELECT regexp_replace('Ďď Ēĕ ĜĞ ϗϘϛϢ', '[a-zA-Z]+') from BTABLE LIMIT 1",
            "SELECT regexp_replace('Ďď Ēĕ ĜĞ ϗϘϛϢ', '[Ď-ě]+', '#') from BTABLE LIMIT 1",
            "SELECT regexp_replace('Ďď Ēĕ ĜĞ ϗϘϛϢ', '.+', 'replacement') from BTABLE LIMIT 1",
            "SELECT regexp_replace('Ďď Ēĕ ĜĞ ϗϘϛϢ', 'Ďď', 'DD') from BTABLE LIMIT 1",
        };
        String result[] = {
            null,
            null,
            "123ABC",
            "123",
            "abcABC",
            "123",
            "def",
            "abcdefABC",
            "abc#ABC",
            "1",
            "abc", // the first column
            "Ďď Ēĕ ĜĞ ϗϘϛϢ",
            "# # ĜĞ ϗϘϛϢ",
            "replacement",
            "DD Ēĕ ĜĞ ϗϘϛϢ",
        };
        assertEquals(query.length,result.length);
        String url = PHOENIX_JDBC_URL + ";" + PhoenixRuntime.CURRENT_SCN_ATTRIB + "=" + (ts + 5); // Run query at timestamp 5
        Properties props = new Properties(TEST_PROPERTIES);
        Connection conn = DriverManager.getConnection(url, props);
        try {
            initTableValues(null, ts);
            for (int i = 0; i < query.length; i++) {
                PreparedStatement statement = conn.prepareStatement(query[i]);
                ResultSet rs = statement.executeQuery();
                assertTrue(rs.next());
                assertEquals(result[i], rs.getString(1));
                assertFalse(rs.next());
            }
        } finally {
            conn.close();
        }
    }

    @Test
    public void testRegexpSubstrFunction() throws Exception {
        long ts = nextTimestamp();
        String query[] = {
            "SELECT regexp_substr('', '', 0) FROM BTABLE LIMIT 1",
            "SELECT regexp_substr('', '', 1) FROM BTABLE LIMIT 1",
            "SELECT regexp_substr('', 'abc', 0) FROM BTABLE LIMIT 1",
            "SELECT regexp_substr('abc', '', 0) FROM BTABLE LIMIT 1",
            "SELECT regexp_substr('123', '123', 3) FROM BTABLE LIMIT 1",
            "SELECT regexp_substr('123', '123', -4) FROM BTABLE LIMIT 1",
            "SELECT regexp_substr('123ABC', '[a-z]+', 0) FROM BTABLE LIMIT 1",
            "SELECT regexp_substr('123ABC', '[0-9]+', 4) FROM BTABLE LIMIT 1",
            "SELECT regexp_substr('123ABCabc', '\\\\d+', 0) FROM BTABLE LIMIT 1",
            "SELECT regexp_substr('123ABCabc', '\\\\D+', 0) FROM BTABLE LIMIT 1",
            "SELECT regexp_substr('123ABCabc', '\\\\D+', 4) FROM BTABLE LIMIT 1",
            "SELECT regexp_substr('123ABCabc', '\\\\D+', 7) FROM BTABLE LIMIT 1",
            "SELECT regexp_substr('na11-app5-26-sjl', '[^-]+', 0) FROM BTABLE LIMIT 1",
            "SELECT regexp_substr('na11-app5-26-sjl', '[^-]+') FROM BTABLE LIMIT 1",
            // Test for multibyte characters support.
            "SELECT regexp_substr('ĎďĒĕĜĞ', '.+') from BTABLE LIMIT 1",
            "SELECT regexp_substr('ĎďĒĕĜĞ', '.+', 3) from BTABLE LIMIT 1",
            "SELECT regexp_substr('ĎďĒĕĜĞ', '[a-zA-Z]+', 0) from BTABLE LIMIT 1",
            "SELECT regexp_substr('ĎďĒĕĜĞ', '[Ď-ě]+', 3) from BTABLE LIMIT 1",
        };
        String result[] = {
            null,
            null,
            null,
            null,
            null,
            null,
            null,
            null,
            "123",
            "ABCabc",
            "ABCabc",
            "abc",
            "na11",
            "na11",
            "ĎďĒĕĜĞ",
            "ĒĕĜĞ",
            null,
            "Ēĕ",
        };
        assertEquals(query.length,result.length);
        String url = PHOENIX_JDBC_URL + ";" + PhoenixRuntime.CURRENT_SCN_ATTRIB + "=" + (ts + 5); // Run query at timestamp 5
        Properties props = new Properties(TEST_PROPERTIES);
        Connection conn = DriverManager.getConnection(url, props);
        try {
            initTableValues(null, ts);
            for (int i = 0; i < query.length; i++) {
                PreparedStatement statement = conn.prepareStatement(query[i]);
                ResultSet rs = statement.executeQuery();
                assertTrue(rs.next());
                assertEquals(result[i], rs.getString(1));
                assertFalse(rs.next());
            }
        } finally {
            conn.close();
        }
    }

    @Test
    public void testLikeConstant() throws Exception {
        long ts = nextTimestamp();
        String query[] = {
            "SELECT CASE WHEN 'ABC' LIKE '' THEN '1' ELSE '2' END FROM BTABLE LIMIT 1",
            "SELECT CASE WHEN 'ABC' LIKE 'A_' THEN '1' ELSE '2' END FROM BTABLE LIMIT 1",
            "SELECT CASE WHEN 'ABC' LIKE 'A__' THEN '1' ELSE '2' END FROM BTABLE LIMIT 1",
            "SELECT CASE WHEN 'AB_C' LIKE 'AB\\_C' THEN '1' ELSE '2' END FROM BTABLE LIMIT 1",
            "SELECT CASE WHEN 'ABC%DE' LIKE 'ABC\\%D%' THEN '1' ELSE '2' END FROM BTABLE LIMIT 1",
        };
        String result[] = {
            "2",
            "2",
            "1",
            "1",
            "1",
        };
        assertEquals(query.length,result.length);
        String url = PHOENIX_JDBC_URL + ";" + PhoenixRuntime.CURRENT_SCN_ATTRIB + "=" + (ts + 5); // Run query at timestamp 5
        Properties props = new Properties(TEST_PROPERTIES);
        Connection conn = DriverManager.getConnection(url, props);
        try {
            initTableValues(null, ts);
            for (int i = 0; i < query.length; i++) {
                PreparedStatement statement = conn.prepareStatement(query[i]);
                ResultSet rs = statement.executeQuery();
                assertTrue(rs.next());
                assertEquals(query[i],result[i], rs.getString(1));
                assertFalse(rs.next());
            }
        } finally {
            conn.close();
        }
    }

    @Test
    public void testInListConstant() throws Exception {
        long ts = nextTimestamp();
        String query[] = {
            "SELECT CASE WHEN 'a' IN (null,'a') THEN '1' ELSE '2' END FROM BTABLE LIMIT 1",
            "SELECT CASE WHEN NOT 'a' IN (null,'b') THEN '1' ELSE '2' END FROM BTABLE LIMIT 1",
            "SELECT CASE WHEN 'a' IN (null,'b') THEN '1' ELSE '2' END FROM BTABLE LIMIT 1",
            "SELECT CASE WHEN NOT 'a' IN ('c','b') THEN '1' ELSE '2' END FROM BTABLE LIMIT 1",
            "SELECT CASE WHEN 1 IN ('foo',2,1) THEN '1' ELSE '2' END FROM BTABLE LIMIT 1",
        };
        String result[] = {
            "1",
            "2",
            "2",
            "1",
            "1",
        };
        assertEquals(query.length,result.length);
        String url = PHOENIX_JDBC_URL + ";" + PhoenixRuntime.CURRENT_SCN_ATTRIB + "=" + (ts + 5); // Run query at timestamp 5
        Properties props = new Properties(TEST_PROPERTIES);
        Connection conn = DriverManager.getConnection(url, props);
        try {
            initTableValues(null, ts);
            for (int i = 0; i < query.length; i++) {
                PreparedStatement statement = conn.prepareStatement(query[i]);
                ResultSet rs = statement.executeQuery();
                assertTrue(rs.next());
                assertEquals(query[i],result[i], rs.getString(1));
                assertFalse(rs.next());
            }
        } finally {
            conn.close();
        }
    }

    @Test
    public void testLikeOnColumn() throws Exception {
        long ts = nextTimestamp();
        ensureTableCreated(getUrl(),PTSDB_NAME,null, ts-2);
        
        // Insert all rows at ts
        String url = PHOENIX_JDBC_URL + ";" + PhoenixRuntime.CURRENT_SCN_ATTRIB + "=" + ts;
        Properties props = new Properties(TEST_PROPERTIES);
        Connection conn = DriverManager.getConnection(url, props);
        PreparedStatement stmt = conn.prepareStatement("upsert into PTSDB VALUES (?, ?, ?, 0.5)");
        stmt.setDate(3, D1);
        
        stmt.setString(1, "a");
        stmt.setString(2, "a");
        stmt.execute();
        
        stmt.setString(1, "x");
        stmt.setString(2, "a");
        stmt.execute();
        
        stmt.setString(1, "xy");
        stmt.setString(2, "b");
        stmt.execute();
        
        stmt.setString(1, "xyz");
        stmt.setString(2, "c");
        stmt.execute();
        
        stmt.setString(1, "xyza");
        stmt.setString(2, "d");
        stmt.execute();
        
        stmt.setString(1, "xyzab");
        stmt.setString(2, "e");
        stmt.execute();
        
        stmt.setString(1, "z");
        stmt.setString(2, "e");
        stmt.execute();
        
        conn.commit();
        conn.close();
        
        url = PHOENIX_JDBC_URL + ";" + PhoenixRuntime.CURRENT_SCN_ATTRIB + "=" + (ts + 5); // Run query at timestamp 5
        conn = DriverManager.getConnection(url, props);
        PreparedStatement statement;
        ResultSet rs;
        try {
            // Test 1
            statement = conn.prepareStatement("SELECT INST FROM PTSDB WHERE INST LIKE 'x%'");
            rs = statement.executeQuery();
            
            assertTrue(rs.next());
            assertEquals("x", rs.getString(1));            
            
            assertTrue(rs.next());
            assertEquals("xy", rs.getString(1));            
            
            assertTrue(rs.next());
            assertEquals("xyz", rs.getString(1));            
            
            assertTrue(rs.next());
            assertEquals("xyza", rs.getString(1));            
            
            assertTrue(rs.next());
            assertEquals("xyzab", rs.getString(1));            
            
            assertFalse(rs.next());
            
            // Test 2
            statement = conn.prepareStatement("SELECT INST FROM PTSDB WHERE INST LIKE 'xy_a%'");
            rs = statement.executeQuery();
            
            assertTrue(rs.next());
            assertEquals("xyza", rs.getString(1));            
            
            assertTrue(rs.next());
            assertEquals("xyzab", rs.getString(1));            
            
            assertFalse(rs.next());
            
            // Test 3
            statement = conn.prepareStatement("SELECT INST FROM PTSDB WHERE INST NOT LIKE 'xy_a%'");
            rs = statement.executeQuery();
            
            assertTrue(rs.next());
            assertEquals("a", rs.getString(1));            
            
            assertTrue(rs.next());
            assertEquals("x", rs.getString(1));            
            
            assertTrue(rs.next());
            assertEquals("xy", rs.getString(1));            
            
            assertTrue(rs.next());
            assertEquals("xyz", rs.getString(1));            
            
            assertTrue(rs.next());
            assertEquals("z", rs.getString(1));            
            
            assertFalse(rs.next());
            
            // Test 4
            statement = conn.prepareStatement("SELECT INST FROM PTSDB WHERE 'xzabc' LIKE 'xy_a%'");
            rs = statement.executeQuery();
            assertFalse(rs.next());
            
        } finally {
            conn.close();
        }
    }

    @Test
    public void testIsNullInPK() throws Exception {
        long ts = nextTimestamp();
        ensureTableCreated(getUrl(),PTSDB_NAME,null, ts-2);
        
        // Insert all rows at ts
        String url = PHOENIX_JDBC_URL + ";" + PhoenixRuntime.CURRENT_SCN_ATTRIB + "=" + ts;
        Properties props = new Properties(TEST_PROPERTIES);
        Connection conn = DriverManager.getConnection(url, props);
        conn.setAutoCommit(true);
        PreparedStatement stmt = conn.prepareStatement("upsert into PTSDB VALUES ('', '', ?, 0.5)");
        stmt.setDate(1, D1);
        stmt.execute();
        conn.close();
        
        String query = "SELECT HOST,INST,DATE FROM PTSDB WHERE HOST IS NULL AND INST IS NULL AND DATE=?";
        url = PHOENIX_JDBC_URL + ";" + PhoenixRuntime.CURRENT_SCN_ATTRIB + "=" + (ts + 5); // Run query at timestamp 5
        conn = DriverManager.getConnection(url, props);
        try {
            PreparedStatement statement = conn.prepareStatement(query);
            statement.setDate(1, D1);
            ResultSet rs = statement.executeQuery();
            assertTrue(rs.next());
            assertNull(rs.getString(1));
            assertNull(rs.getString(2));
            assertEquals(D1, rs.getDate(3));
            assertFalse(rs.next());
        } finally {
            conn.close();
        }
    }

    @Test
    public void testLengthFunction() throws Exception {
        long ts = nextTimestamp();
        String query[] = {
            "SELECT length('') FROM BTABLE LIMIT 1",
            "SELECT length(' ') FROM BTABLE LIMIT 1",
            "SELECT length('1') FROM BTABLE LIMIT 1",
            "SELECT length('1234') FROM BTABLE LIMIT 1",
            "SELECT length('ɚɦɰɸ') FROM BTABLE LIMIT 1",
            "SELECT length('ǢǛǟƈ') FROM BTABLE LIMIT 1",
            "SELECT length('This is a test!') FROM BTABLE LIMIT 1",
            "SELECT A_STRING FROM BTABLE WHERE length(A_STRING)=3",
        };
        String result[] = {
            null,
            "1",
            "1",
            "4",
            "4",
            "4",
            "15",
            "abc",
        };
        assertEquals(query.length,result.length);
        String url = PHOENIX_JDBC_URL + ";" + PhoenixRuntime.CURRENT_SCN_ATTRIB + "=" + (ts + 5); // Run query at timestamp 5
        Properties props = new Properties(TEST_PROPERTIES);
        Connection conn = DriverManager.getConnection(url, props);
        try {
            initTableValues(null, ts);
            for (int i = 0; i < query.length; i++) {
                PreparedStatement statement = conn.prepareStatement(query[i]);
                ResultSet rs = statement.executeQuery();
                assertTrue(rs.next());
                assertEquals(query[i],result[i], rs.getString(1));
                assertFalse(rs.next());
            }
        } finally {
            conn.close();
        }
    }

    @Test
    public void testRTrimFunction() throws Exception {
        long ts = nextTimestamp();
        String query[] = {
            "SELECT rtrim('') FROM BTABLE LIMIT 1",
            "SELECT rtrim(' ') FROM BTABLE LIMIT 1",
            "SELECT rtrim('   ') FROM BTABLE LIMIT 1",
            "SELECT rtrim('abc') FROM BTABLE LIMIT 1",
            "SELECT rtrim('abc   ') FROM BTABLE LIMIT 1",
            "SELECT rtrim('abc   def') FROM BTABLE LIMIT 1",
            "SELECT rtrim('abc   def   ') FROM BTABLE LIMIT 1",
<<<<<<< HEAD
            "SELECT A_STRING FROM BTABLE WHERE rtrim(A_STRING)='jkl' LIMIT 1",
=======
//            "SELECT A_STRING FROM BTABLE WHERE rtrim(A_STRING)='jkl' LIMIT 1",
>>>>>>> 5ccf34dd
        };
        String result[] = {
            null,
            null,
            null,
            "abc",
            "abc",
            "abc   def",
            "abc   def",
<<<<<<< HEAD
            "jkl   ",
=======
//            "jkl   ",
>>>>>>> 5ccf34dd
        };
        assertEquals(query.length, result.length);
        String url = PHOENIX_JDBC_URL + ";" + PhoenixRuntime.CURRENT_SCN_ATTRIB + "=" + (ts + 5); // Run query at timestamp 5
        Properties props = new Properties(TEST_PROPERTIES);
        Connection conn = DriverManager.getConnection(url, props);
        try {
            initTableValues(null, ts);
            for (int i = 0; i < query.length; i++) {
                PreparedStatement statement = conn.prepareStatement(query[i]);
                ResultSet rs = statement.executeQuery();
                assertTrue(rs.next());
                assertEquals(query[i],result[i], rs.getString(1));
                assertFalse(rs.next());
            }
        } finally {
            conn.close();
        }
    }

    @Test
    public void testLTrimFunction() throws Exception {
        long ts = nextTimestamp();
        String query[] = {
            "SELECT ltrim('') FROM BTABLE LIMIT 1",
            "SELECT ltrim(' ') FROM BTABLE LIMIT 1",
            "SELECT ltrim('   ') FROM BTABLE LIMIT 1",
            "SELECT ltrim('abc') FROM BTABLE LIMIT 1",
            "SELECT ltrim('   abc') FROM BTABLE LIMIT 1",
            "SELECT ltrim('abc   def') FROM BTABLE LIMIT 1",
            "SELECT ltrim('   abc   def') FROM BTABLE LIMIT 1",
            "SELECT pk FROM VarcharKeyTest WHERE ltrim(pk)='def' LIMIT 1",
        };
        String result[] = {
            null,
            null,
            null,
            "abc",
            "abc",
            "abc   def",
            "abc   def",
            "   def",
        };
        assertEquals(query.length, result.length);
        String url = PHOENIX_JDBC_URL + ";" + PhoenixRuntime.CURRENT_SCN_ATTRIB + "=" + (ts + 5); // Run query at timestamp 5
        Properties props = new Properties(TEST_PROPERTIES);
        Connection conn = DriverManager.getConnection(url, props);
        try {
            initTableValues(null, ts);
            for (int i = 0; i < query.length; i++) {
                PreparedStatement statement = conn.prepareStatement(query[i]);
                ResultSet rs = statement.executeQuery();
                assertTrue(rs.next());
                assertEquals(query[i],result[i], rs.getString(1));
                assertFalse(rs.next());
            }
        } finally {
            conn.close();
        }
    }

//    @Test
//    public void testSubstrFunctionOnRowKeyInWhere() throws Exception {
//        long ts = nextTimestamp();
//        String url = PHOENIX_JDBC_URL + ";" + PhoenixRuntime.CURRENT_SCN_ATTRIB + "=" + (ts);
//        Connection conn = DriverManager.getConnection(url);
//        conn.createStatement().execute("CREATE TABLE substr_test (s1 varchar not null, s2 varchar not null constraint pk primary key(s1,s2))");
//        conn.close();
//        
//        url = PHOENIX_JDBC_URL + ";" + PhoenixRuntime.CURRENT_SCN_ATTRIB + "=" + (ts + 2);
//        conn = DriverManager.getConnection(url);
//        conn.createStatement().execute("UPSERT INTO substr_test VALUES('abc','a')");
//        conn.createStatement().execute("UPSERT INTO substr_test VALUES('abcd','b')");
//        conn.createStatement().execute("UPSERT INTO substr_test VALUES('abce','c')");
//        conn.createStatement().execute("UPSERT INTO substr_test VALUES('abcde','d')");
//        conn.commit();
//        conn.close();
//    	
//        url = PHOENIX_JDBC_URL + ";" + PhoenixRuntime.CURRENT_SCN_ATTRIB + "=" + (ts + 5);
//        conn = DriverManager.getConnection(url);
//        ResultSet rs = conn.createStatement().executeQuery("SELECT s1 from substr_test where substr(s1,1,4) = 'abcd'");
//        assertTrue(rs.next());
//        assertEquals("abcd",rs.getString(1));
//        assertTrue(rs.next());
//        assertEquals("abcde",rs.getString(1));
//        assertFalse(rs.next());
//    }

    @Test
    public void testRTrimFunctionOnRowKeyInWhere() throws Exception {
        long ts = nextTimestamp();
        String url = PHOENIX_JDBC_URL + ";" + PhoenixRuntime.CURRENT_SCN_ATTRIB + "=" + (ts);
        Connection conn = DriverManager.getConnection(url);
        conn.createStatement().execute("CREATE TABLE substr_test (s1 varchar not null, s2 varchar not null constraint pk primary key(s1,s2))");
        conn.close();
        
        url = PHOENIX_JDBC_URL + ";" + PhoenixRuntime.CURRENT_SCN_ATTRIB + "=" + (ts + 2);
        conn = DriverManager.getConnection(url);
        conn.createStatement().execute("UPSERT INTO substr_test VALUES('abc','a')");
        conn.createStatement().execute("UPSERT INTO substr_test VALUES('abcd','b')");
        conn.createStatement().execute("UPSERT INTO substr_test VALUES('abcd ','c')");
        conn.createStatement().execute("UPSERT INTO substr_test VALUES('abcd  ','c')");
        conn.createStatement().execute("UPSERT INTO substr_test VALUES('abcd  a','c')"); // Need TRAVERSE_AND_LEAVE for cases like this
        conn.createStatement().execute("UPSERT INTO substr_test VALUES('abcde','d')");
        conn.commit();
        conn.close();
    	
        url = PHOENIX_JDBC_URL + ";" + PhoenixRuntime.CURRENT_SCN_ATTRIB + "=" + (ts + 5);
        conn = DriverManager.getConnection(url);
        ResultSet rs = conn.createStatement().executeQuery("SELECT s1 from substr_test where rtrim(s1) = 'abcd'");
        assertTrue(rs.next());
        assertEquals("abcd",rs.getString(1));
        assertTrue(rs.next());
        assertEquals("abcd ",rs.getString(1));
        assertTrue(rs.next());
        assertEquals("abcd  ",rs.getString(1));
        assertFalse(rs.next());
    }
    
    
    @Test
    public void testLikeFunctionOnRowKeyInWhere() throws Exception {
        long ts = nextTimestamp();
        String url = PHOENIX_JDBC_URL + ";" + PhoenixRuntime.CURRENT_SCN_ATTRIB + "=" + (ts);
        Connection conn = DriverManager.getConnection(url);
        conn.createStatement().execute("CREATE TABLE substr_test (s1 varchar not null, s2 varchar not null constraint pk primary key(s1,s2))");
        conn.close();
        
        url = PHOENIX_JDBC_URL + ";" + PhoenixRuntime.CURRENT_SCN_ATTRIB + "=" + (ts + 2);
        conn = DriverManager.getConnection(url);
        conn.createStatement().execute("UPSERT INTO substr_test VALUES('abc','a')");
        conn.createStatement().execute("UPSERT INTO substr_test VALUES('abcd','b')");
        conn.createStatement().execute("UPSERT INTO substr_test VALUES('abcd-','c')");
        conn.createStatement().execute("UPSERT INTO substr_test VALUES('abcd-1','c')");
        conn.createStatement().execute("UPSERT INTO substr_test VALUES('abce','d')");
        conn.commit();
        conn.close();
    	
        url = PHOENIX_JDBC_URL + ";" + PhoenixRuntime.CURRENT_SCN_ATTRIB + "=" + (ts + 5);
        conn = DriverManager.getConnection(url);
        ResultSet rs = conn.createStatement().executeQuery("SELECT s1 from substr_test where s1 like 'abcd%1'");
        assertTrue(rs.next());
        assertEquals("abcd-1",rs.getString(1));
        assertFalse(rs.next());
    }
    
    @Test
    public void testTrimFunction() throws Exception {
        long ts = nextTimestamp();
        String query[] = {
            "SELECT trim('') FROM BTABLE LIMIT 1",
            "SELECT trim(' ') FROM BTABLE LIMIT 1",
            "SELECT trim('   ') FROM BTABLE LIMIT 1",
            "SELECT trim('abc') FROM BTABLE LIMIT 1",
            "SELECT trim('   abc') FROM BTABLE LIMIT 1",
            "SELECT trim('abc   ') FROM BTABLE LIMIT 1",
            "SELECT trim('abc   def') FROM BTABLE LIMIT 1",
            "SELECT trim('   abc   def') FROM BTABLE LIMIT 1",
            "SELECT trim('abc   def   ') FROM BTABLE LIMIT 1",
            "SELECT trim('   abc   def   ') FROM BTABLE LIMIT 1",
            "SELECT pk FROM VarcharKeyTest WHERE trim(pk)='ghi'",
        };
        String result[] = {
            null,
            null,
            null,
            "abc",
            "abc",
            "abc",
            "abc   def",
            "abc   def",
            "abc   def",
            "abc   def",
            "   ghi   ",
        };
        assertEquals(query.length, result.length);
        String url = PHOENIX_JDBC_URL + ";" + PhoenixRuntime.CURRENT_SCN_ATTRIB + "=" + (ts + 5); // Run query at timestamp 5
        Properties props = new Properties(TEST_PROPERTIES);
        Connection conn = DriverManager.getConnection(url, props);
        try {
            initTableValues(null, ts);
            for (int i = 0; i < query.length; i++) {
                PreparedStatement statement = conn.prepareStatement(query[i]);
                ResultSet rs = statement.executeQuery();
                assertTrue(rs.next());
                assertEquals(query[i],result[i], rs.getString(1));
                assertFalse(rs.next());
            }
        } finally {
            conn.close();
        }
    }
}<|MERGE_RESOLUTION|>--- conflicted
+++ resolved
@@ -927,11 +927,7 @@
             "SELECT substr('ĎďĒ',2,2) FROM BTABLE LIMIT 1",
             "SELECT substr('ĎďĒ',-1,1) FROM BTABLE LIMIT 1",
             "SELECT substr('Ďďɚʍ',2,4) FROM BTABLE LIMIT 1",
-<<<<<<< HEAD
             "SELECT A_STRING FROM BTABLE WHERE substr(A_STRING, 0, 3)='jkl'",
-=======
-//            "SELECT A_STRING FROM BTABLE WHERE substr(A_STRING, 0, 3)='jkl'",
->>>>>>> 5ccf34dd
         };
         String result[] = {
             "C",
@@ -947,11 +943,7 @@
             "ďĒ",
             "Ē",
             "ďɚʍ",
-<<<<<<< HEAD
             "jkl   ",
-=======
-//            "jkl   ",
->>>>>>> 5ccf34dd
         };
         assertEquals(query.length,result.length);
         String url = PHOENIX_JDBC_URL + ";" + PhoenixRuntime.CURRENT_SCN_ATTRIB + "=" + (ts + 5); // Run query at timestamp 5
@@ -1358,11 +1350,7 @@
             "SELECT rtrim('abc   ') FROM BTABLE LIMIT 1",
             "SELECT rtrim('abc   def') FROM BTABLE LIMIT 1",
             "SELECT rtrim('abc   def   ') FROM BTABLE LIMIT 1",
-<<<<<<< HEAD
             "SELECT A_STRING FROM BTABLE WHERE rtrim(A_STRING)='jkl' LIMIT 1",
-=======
-//            "SELECT A_STRING FROM BTABLE WHERE rtrim(A_STRING)='jkl' LIMIT 1",
->>>>>>> 5ccf34dd
         };
         String result[] = {
             null,
@@ -1372,11 +1360,7 @@
             "abc",
             "abc   def",
             "abc   def",
-<<<<<<< HEAD
             "jkl   ",
-=======
-//            "jkl   ",
->>>>>>> 5ccf34dd
         };
         assertEquals(query.length, result.length);
         String url = PHOENIX_JDBC_URL + ";" + PhoenixRuntime.CURRENT_SCN_ATTRIB + "=" + (ts + 5); // Run query at timestamp 5
@@ -1437,32 +1421,32 @@
         }
     }
 
-//    @Test
-//    public void testSubstrFunctionOnRowKeyInWhere() throws Exception {
-//        long ts = nextTimestamp();
-//        String url = PHOENIX_JDBC_URL + ";" + PhoenixRuntime.CURRENT_SCN_ATTRIB + "=" + (ts);
-//        Connection conn = DriverManager.getConnection(url);
-//        conn.createStatement().execute("CREATE TABLE substr_test (s1 varchar not null, s2 varchar not null constraint pk primary key(s1,s2))");
-//        conn.close();
-//        
-//        url = PHOENIX_JDBC_URL + ";" + PhoenixRuntime.CURRENT_SCN_ATTRIB + "=" + (ts + 2);
-//        conn = DriverManager.getConnection(url);
-//        conn.createStatement().execute("UPSERT INTO substr_test VALUES('abc','a')");
-//        conn.createStatement().execute("UPSERT INTO substr_test VALUES('abcd','b')");
-//        conn.createStatement().execute("UPSERT INTO substr_test VALUES('abce','c')");
-//        conn.createStatement().execute("UPSERT INTO substr_test VALUES('abcde','d')");
-//        conn.commit();
-//        conn.close();
-//    	
-//        url = PHOENIX_JDBC_URL + ";" + PhoenixRuntime.CURRENT_SCN_ATTRIB + "=" + (ts + 5);
-//        conn = DriverManager.getConnection(url);
-//        ResultSet rs = conn.createStatement().executeQuery("SELECT s1 from substr_test where substr(s1,1,4) = 'abcd'");
-//        assertTrue(rs.next());
-//        assertEquals("abcd",rs.getString(1));
-//        assertTrue(rs.next());
-//        assertEquals("abcde",rs.getString(1));
-//        assertFalse(rs.next());
-//    }
+    @Test
+    public void testSubstrFunctionOnRowKeyInWhere() throws Exception {
+        long ts = nextTimestamp();
+        String url = PHOENIX_JDBC_URL + ";" + PhoenixRuntime.CURRENT_SCN_ATTRIB + "=" + (ts);
+        Connection conn = DriverManager.getConnection(url);
+        conn.createStatement().execute("CREATE TABLE substr_test (s1 varchar not null, s2 varchar not null constraint pk primary key(s1,s2))");
+        conn.close();
+        
+        url = PHOENIX_JDBC_URL + ";" + PhoenixRuntime.CURRENT_SCN_ATTRIB + "=" + (ts + 2);
+        conn = DriverManager.getConnection(url);
+        conn.createStatement().execute("UPSERT INTO substr_test VALUES('abc','a')");
+        conn.createStatement().execute("UPSERT INTO substr_test VALUES('abcd','b')");
+        conn.createStatement().execute("UPSERT INTO substr_test VALUES('abce','c')");
+        conn.createStatement().execute("UPSERT INTO substr_test VALUES('abcde','d')");
+        conn.commit();
+        conn.close();
+        
+        url = PHOENIX_JDBC_URL + ";" + PhoenixRuntime.CURRENT_SCN_ATTRIB + "=" + (ts + 5);
+        conn = DriverManager.getConnection(url);
+        ResultSet rs = conn.createStatement().executeQuery("SELECT s1 from substr_test where substr(s1,1,4) = 'abcd'");
+        assertTrue(rs.next());
+        assertEquals("abcd",rs.getString(1));
+        assertTrue(rs.next());
+        assertEquals("abcde",rs.getString(1));
+        assertFalse(rs.next());
+    }
 
     @Test
     public void testRTrimFunctionOnRowKeyInWhere() throws Exception {
@@ -1482,7 +1466,7 @@
         conn.createStatement().execute("UPSERT INTO substr_test VALUES('abcde','d')");
         conn.commit();
         conn.close();
-    	
+        
         url = PHOENIX_JDBC_URL + ";" + PhoenixRuntime.CURRENT_SCN_ATTRIB + "=" + (ts + 5);
         conn = DriverManager.getConnection(url);
         ResultSet rs = conn.createStatement().executeQuery("SELECT s1 from substr_test where rtrim(s1) = 'abcd'");
@@ -1494,8 +1478,7 @@
         assertEquals("abcd  ",rs.getString(1));
         assertFalse(rs.next());
     }
-    
-    
+
     @Test
     public void testLikeFunctionOnRowKeyInWhere() throws Exception {
         long ts = nextTimestamp();
@@ -1513,7 +1496,7 @@
         conn.createStatement().execute("UPSERT INTO substr_test VALUES('abce','d')");
         conn.commit();
         conn.close();
-    	
+        
         url = PHOENIX_JDBC_URL + ";" + PhoenixRuntime.CURRENT_SCN_ATTRIB + "=" + (ts + 5);
         conn = DriverManager.getConnection(url);
         ResultSet rs = conn.createStatement().executeQuery("SELECT s1 from substr_test where s1 like 'abcd%1'");
@@ -1521,7 +1504,7 @@
         assertEquals("abcd-1",rs.getString(1));
         assertFalse(rs.next());
     }
-    
+
     @Test
     public void testTrimFunction() throws Exception {
         long ts = nextTimestamp();
