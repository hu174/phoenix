--- conflicted
+++ resolved
@@ -88,13 +88,8 @@
     SHOW='show';
     TABLES='tables';
     ALL='all';
-<<<<<<< HEAD
-    INDEX='index';
-    INCLUDE='include';
     PERCENTILE_CONT='percentile_cont';
     WITHIN='within';
-=======
->>>>>>> 270f89f7
 }
 
 
