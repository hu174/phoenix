/*******************************************************************************
 * Copyright (c) 2013, Salesforce.com, Inc.
 * All rights reserved.
 * 
 * Redistribution and use in source and binary forms, with or without
 * modification, are permitted provided that the following conditions are met:
 * 
 *     Redistributions of source code must retain the above copyright notice,
 *     this list of conditions and the following disclaimer.
 *     Redistributions in binary form must reproduce the above copyright notice,
 *     this list of conditions and the following disclaimer in the documentation
 *     and/or other materials provided with the distribution.
 *     Neither the name of Salesforce.com nor the names of its contributors may 
 *     be used to endorse or promote products derived from this software without 
 *     specific prior written permission.
 * 
 * THIS SOFTWARE IS PROVIDED BY THE COPYRIGHT HOLDERS AND CONTRIBUTORS "AS IS" AND
 * ANY EXPRESS OR IMPLIED WARRANTIES, INCLUDING, BUT NOT LIMITED TO, THE IMPLIED
 * WARRANTIES OF MERCHANTABILITY AND FITNESS FOR A PARTICULAR PURPOSE ARE
 * DISCLAIMED. IN NO EVENT SHALL THE COPYRIGHT HOLDER OR CONTRIBUTORS BE LIABLE 
 * FOR ANY DIRECT, INDIRECT, INCIDENTAL, SPECIAL, EXEMPLARY, OR CONSEQUENTIAL 
 * DAMAGES (INCLUDING, BUT NOT LIMITED TO, PROCUREMENT OF SUBSTITUTE GOODS OR 
 * SERVICES; LOSS OF USE, DATA, OR PROFITS; OR BUSINESS INTERRUPTION) HOWEVER 
 * CAUSED AND ON ANY THEORY OF LIABILITY, WHETHER IN CONTRACT, STRICT LIABILITY, 
 * OR TORT (INCLUDING NEGLIGENCE OR OTHERWISE) ARISING IN ANY WAY OUT OF THE USE 
 * OF THIS SOFTWARE, EVEN IF ADVISED OF THE POSSIBILITY OF SUCH DAMAGE.
 ******************************************************************************/
grammar PhoenixSQL;

tokens
{
    SELECT='select';
    FROM='from';
    USING='using';
    WHERE='where';
    NOT='not';
    AND='and';
    OR='or';
    NULL='null';
    TRUE='true';
    FALSE='false';
    LIKE='like';
    AS='as';
    OUTER='outer';
    ON='on';
    IN='in';
    GROUP='group';
    HAVING='having';
    ORDER='order';
    BY='by';
    ASC='asc';
    DESC='desc';
    NULLS='nulls';
    LIMIT='limit';
    FIRST='first';
    LAST='last';
    DATA='data';
    CASE='case';
    WHEN='when';
    THEN='then';
    ELSE='else';
    END='end';
    EXISTS='exists';
    IS='is';
    FIRST='first';    
    DISTINCT='distinct';
    JOIN='join';
    INNER='inner';
    LEFT='left';
    RIGHT='right';
    FULL='full';
    BETWEEN='between';
    UPSERT='upsert';
    INTO='into';
    VALUES='values';
    DELETE='delete';
    CREATE='create';
    DROP='drop';
    PRIMARY='primary';
    KEY='key';
    ALTER='alter';
    COLUMN='column';
    TABLE='table';
    ADD='add';
    SPLIT='split';
    EXPLAIN='explain';
    VIEW='view';
    IF='if';
    CONSTRAINT='constraint';
    SHOW='show';
    TABLES='tables';
}


@parser::header {
/*******************************************************************************
 * Copyright (c) 2013, Salesforce.com, Inc.
 * All rights reserved.
 * 
 * Redistribution and use in source and binary forms, with or without
 * modification, are permitted provided that the following conditions are met:
 * 
 *     Redistributions of source code must retain the above copyright notice,
 *     this list of conditions and the following disclaimer.
 *     Redistributions in binary form must reproduce the above copyright notice,
 *     this list of conditions and the following disclaimer in the documentation
 *     and/or other materials provided with the distribution.
 *     Neither the name of Salesforce.com nor the names of its contributors may 
 *     be used to endorse or promote products derived from this software without 
 *     specific prior written permission.
 * 
 * THIS SOFTWARE IS PROVIDED BY THE COPYRIGHT HOLDERS AND CONTRIBUTORS "AS IS" AND
 * ANY EXPRESS OR IMPLIED WARRANTIES, INCLUDING, BUT NOT LIMITED TO, THE IMPLIED
 * WARRANTIES OF MERCHANTABILITY AND FITNESS FOR A PARTICULAR PURPOSE ARE
 * DISCLAIMED. IN NO EVENT SHALL THE COPYRIGHT HOLDER OR CONTRIBUTORS BE LIABLE 
 * FOR ANY DIRECT, INDIRECT, INCIDENTAL, SPECIAL, EXEMPLARY, OR CONSEQUENTIAL 
 * DAMAGES (INCLUDING, BUT NOT LIMITED TO, PROCUREMENT OF SUBSTITUTE GOODS OR 
 * SERVICES; LOSS OF USE, DATA, OR PROFITS; OR BUSINESS INTERRUPTION) HOWEVER 
 * CAUSED AND ON ANY THEORY OF LIABILITY, WHETHER IN CONTRACT, STRICT LIABILITY, 
 * OR TORT (INCLUDING NEGLIGENCE OR OTHERWISE) ARISING IN ANY WAY OUT OF THE USE 
 * OF THIS SOFTWARE, EVEN IF ADVISED OF THE POSSIBILITY OF SUCH DAMAGE.
 ******************************************************************************/
package com.salesforce.phoenix.parse;

///CLOVER:OFF
import com.google.common.collect.ImmutableMap;
import com.google.common.collect.ArrayListMultimap;
import com.google.common.collect.ListMultimap;
import org.apache.hadoop.hbase.util.Pair;
import java.math.BigDecimal;
import java.util.Arrays;
import com.salesforce.phoenix.expression.function.CountAggregateFunction;
import com.salesforce.phoenix.query.QueryConstants;
import com.salesforce.phoenix.util.SchemaUtil;
}

@lexer::header {
/*******************************************************************************
 * Copyright (c) 2013, Salesforce.com, Inc.
 * All rights reserved.
 * 
 * Redistribution and use in source and binary forms, with or without
 * modification, are permitted provided that the following conditions are met:
 * 
 *     Redistributions of source code must retain the above copyright notice,
 *     this list of conditions and the following disclaimer.
 *     Redistributions in binary form must reproduce the above copyright notice,
 *     this list of conditions and the following disclaimer in the documentation
 *     and/or other materials provided with the distribution.
 *     Neither the name of Salesforce.com nor the names of its contributors may 
 *     be used to endorse or promote products derived from this software without 
 *     specific prior written permission.
 * 
 * THIS SOFTWARE IS PROVIDED BY THE COPYRIGHT HOLDERS AND CONTRIBUTORS "AS IS" AND
 * ANY EXPRESS OR IMPLIED WARRANTIES, INCLUDING, BUT NOT LIMITED TO, THE IMPLIED
 * WARRANTIES OF MERCHANTABILITY AND FITNESS FOR A PARTICULAR PURPOSE ARE
 * DISCLAIMED. IN NO EVENT SHALL THE COPYRIGHT HOLDER OR CONTRIBUTORS BE LIABLE 
 * FOR ANY DIRECT, INDIRECT, INCIDENTAL, SPECIAL, EXEMPLARY, OR CONSEQUENTIAL 
 * DAMAGES (INCLUDING, BUT NOT LIMITED TO, PROCUREMENT OF SUBSTITUTE GOODS OR 
 * SERVICES; LOSS OF USE, DATA, OR PROFITS; OR BUSINESS INTERRUPTION) HOWEVER 
 * CAUSED AND ON ANY THEORY OF LIABILITY, WHETHER IN CONTRACT, STRICT LIABILITY, 
 * OR TORT (INCLUDING NEGLIGENCE OR OTHERWISE) ARISING IN ANY WAY OUT OF THE USE 
 * OF THIS SOFTWARE, EVEN IF ADVISED OF THE POSSIBILITY OF SUCH DAMAGE.
 ******************************************************************************/
package com.salesforce.phoenix.parse;
///CLOVER:OFF
}

// --------------------------------------
// The Parser

@parser::members
{
    
    /**
     * used to turn '?' binds into : binds.
     */
    private int anonBindNum;
    private ParseNodeFactory factory;

    public void setParseNodeFactory(ParseNodeFactory factory) {
        this.factory = factory;
    }
    
    public boolean isCountFunction(String field) {
        return CountAggregateFunction.NORMALIZED_NAME.equals(SchemaUtil.normalizeIdentifier(field));
    }
     
    public int line(Token t) {
        return t.getLine();
    }

    public int column(Token t) {
        return t.getCharPositionInLine() + 1;
    }
    
    private void throwRecognitionException(Token t) throws RecognitionException {
        RecognitionException e = new RecognitionException();
        e.token = t;
        e.line = t.getLine();
        e.charPositionInLine = t.getCharPositionInLine();
        e.input = input;
        throw e;
    }
    
    public int getBindCount() {
        return anonBindNum;
    }
    
    public void resetBindCount() {
        anonBindNum = 0;
    }
    
    public String nextBind() {
        return Integer.toString(anonBindNum++);
    }

    protected Object recoverFromMismatchedToken(IntStream input, int ttype, BitSet follow)
        throws RecognitionException {
        RecognitionException e = null;
        // if next token is what we are looking for then "delete" this token
        if (mismatchIsUnwantedToken(input, ttype)) {
            e = new UnwantedTokenException(ttype, input);
        } else if (mismatchIsMissingToken(input, follow)) {
            Object inserted = getMissingSymbol(input, e, ttype, follow);
            e = new MissingTokenException(ttype, input, inserted);
        } else {
            e = new MismatchedTokenException(ttype, input);
        }
        throw e;
    }

    public Object recoverFromMismatchedSet(IntStream input, RecognitionException e, BitSet follow)
        throws RecognitionException
    {
        throw e;
    }
    
    @Override
    public String getErrorMessage(RecognitionException e, String[] tokenNames) {
        if (e instanceof MismatchedTokenException) {
            MismatchedTokenException mte = (MismatchedTokenException)e;
            String txt = mte.token.getText();
            String p = mte.token.getType() == -1 ? "EOF" : PARAPHRASE[mte.token.getType()];
            String expecting = (mte.expecting < PARAPHRASE.length && mte.expecting >= 0) ? PARAPHRASE[mte.expecting] : null;
            if (expecting == null) {
                return "unexpected token (" + line(mte.token) + "," + column(mte.token) + "): " + (txt != null ? txt : p);
            } else {
                return "expecting " + expecting +
                    ", found '" + (txt != null ? txt : p) + "'";
            }
        } else if (e instanceof NoViableAltException) {
            //NoViableAltException nvae = (NoViableAltException)e;
            return "unexpected token: (" + line(e.token) + "," + column(e.token) + ")" + getTokenErrorDisplay(e.token);
        }
        return super.getErrorMessage(e, tokenNames);
     }

    public String getTokenErrorDisplay(int t) {
        String ret = PARAPHRASE[t];
        if (ret == null) ret = "<UNKNOWN>";
        return ret;
    }


    private String[] PARAPHRASE = new String[getTokenNames().length];
    {
        PARAPHRASE[NAME] = "a field or entity name";
        PARAPHRASE[NUMBER] = "a number";
        PARAPHRASE[EQ] = "an equals sign";
        PARAPHRASE[LT] = "a left angle bracket";
        PARAPHRASE[GT] = "a right angle bracket";
        PARAPHRASE[COMMA] = "a comma";
        PARAPHRASE[LPAREN] = "a left parentheses";
        PARAPHRASE[RPAREN] = "a right parentheses";
        PARAPHRASE[SEMICOLON] = "a semi-colon";
        PARAPHRASE[COLON] = "a colon";
        PARAPHRASE[LSQUARE] = "left square bracket";
        PARAPHRASE[RSQUARE] = "right square bracket";
        PARAPHRASE[LCURLY] = "left curly bracket";
        PARAPHRASE[RCURLY] = "right curly bracket";
        PARAPHRASE[AT] = "at";
        PARAPHRASE[MINUS] = "a subtraction";
        PARAPHRASE[TILDE] = "a tilde";
        PARAPHRASE[PLUS] = "an addition";
        PARAPHRASE[ASTERISK] = "an asterisk";
        PARAPHRASE[DIVIDE] = "a division";
        PARAPHRASE[FIELDCHAR] = "a field character";
        PARAPHRASE[LETTER] = "an ansi letter";
        PARAPHRASE[POSINTEGER] = "a positive integer";
        PARAPHRASE[DIGIT] = "a number from 0 to 9";
    }
}

@rulecatch {
    catch (RecognitionException re) {
        throw re;
    }
}

@lexer::members {

}

// Used to incrementally parse a series of semicolon-terminated SQL statement
// Note than unlike the rule below an EOF is not expected at the end.
nextStatement returns [SQLStatement ret]
    :  s=oneStatement {$ret = s;} SEMICOLON
    |  EOF
    ;

// Parses a single SQL statement (expects an EOF after the select statement).
statement returns [SQLStatement ret]
    :   s=oneStatement {$ret = s;} EOF
    ;

// Parses a select statement which must be the only statement (expects an EOF after the statement).
query returns [SelectStatement ret]
    :   q=select_node EOF {$ret=q;}
    ;

// Parses a single SQL statement (expects an EOF after the select statement).
oneStatement returns [SQLStatement ret]
    :   (q=select_node {$ret=q;} 
    |    u=upsert_node {$ret=u;}
    |    d=delete_node {$ret=d;}
    |    ct=create_table_node {$ret=ct;}
    |    dt=drop_table_node {$ret=dt;}
    |    at=alter_table_node {$ret=at;}
    |    e=explain_node {$ret=e;}
    |    st=show_tables_node {$ret=st;}
        )
    ;

<<<<<<< HEAD
// Parses a select statement which must be the only statement (expects an EOF after the statement).
query returns [SelectStatement ret]
    :   q=select_node EOF {$ret=q;}
    ;

// Parses a SHOW TABLES statement which must be the only statement (expects an EOF after the statement).
show_tables returns [SQLStatement ret]
    :   SHOW TABLES EOF {$ret=factory.showTables();}
    ;

// Parses an explain statement which must be the only statement (expects an EOF after the statement).
explain_plan returns [SQLStatement ret]
    :   EXPLAIN q=statement EOF {$ret=factory.explain(q);}
    ;

// Parses an upsert statement which must be the only statement (expects an EOF after the statement).
upsert returns [UpsertStatement ret]
    :   u=upsert_node EOF {$ret=u;}
    ;

// Parses a delete statement which must be the only statement (expects an EOF after the statement).
delete returns [DeleteStatement ret]
    :   d=delete_node EOF {$ret=d;}
    ;

// Parses a create table statement which must be the only statement (expects an EOF after the statement).
createTable returns [CreateTableStatement ret]
    :   ct=create_table EOF {$ret=ct;}
    ;

// Parses a drop table statement which must be the only statement (expects an EOF after the statement).
dropTable returns [DropTableStatement ret]
    :   dt=drop_table EOF {$ret=dt;}
=======
show_tables_node returns [SQLStatement ret]
    :   SHOW TABLES {$ret=factory.showTables();}
>>>>>>> 10a61689
    ;

explain_node returns [SQLStatement ret]
    :   EXPLAIN q=oneStatement {$ret=factory.explain(q);}
    ;

// Parse a create table statement.
create_table_node returns [CreateTableStatement ret]
    :   CREATE (ro=VIEW | TABLE) (IF NOT ex=EXISTS)? t=from_table_name 
        (LPAREN cdefs=column_defs (pk=pk_constraint)? RPAREN)
        (p=fam_properties)?
        (SPLIT ON v=values)?
        {ret = factory.createTable(t, p, cdefs, pk, v, ro!=null, ex!=null, getBindCount()); }
    ;

pk_constraint returns [PrimaryKeyConstraint ret]
	:	CONSTRAINT	n=identifier PRIMARY KEY LPAREN cols=identifiers RPAREN { $ret = factory.primaryKey(n,cols); }
	;
	
identifiers returns [List<String> ret]
@init{ret = new ArrayList<String>(); }
    :  c = identifier {$ret.add(c);}  (COMMA c = identifier {$ret.add(c);} )*
;

fam_properties returns [ListMultimap<String,Pair<String,Object>> ret]
@init{ret = ArrayListMultimap.<String,Pair<String,Object>>create(); }
    :  p=fam_prop_name EQ v=prop_value {$ret.put(p.getFamilyName(),new Pair<String,Object>(p.getPropertyName(),v));}  (COMMA p=fam_prop_name EQ v=prop_value {$ret.put(p.getFamilyName(),new Pair<String,Object>(p.getPropertyName(),v));} )*
    ;

fam_prop_name returns [PropertyName ret]
    :   propName=identifier {$ret = factory.propertyName(propName); }
    |   familyName=identifier DOT propName=identifier {$ret = factory.propertyName(familyName, propName); }
    ;
    
prop_value returns [Object ret]
    :   l=literal { $ret = l.getValue(); }
    ;
    
column_def_name returns [ColumnDefName ret]
    :   field=identifier {$ret = factory.columnDefName(field); }
    |   family=identifier DOT field=identifier {$ret = factory.columnDefName(family, field); }
    ;

	
// Parse a drop table statement.
drop_table_node returns [DropTableStatement ret]
    :   DROP (ro=VIEW | TABLE) (IF ex=EXISTS)? t=from_table_name
        {ret = factory.dropTable(t, ex!=null, ro!=null); }
    ;

// Parse an alter table statement.
alter_table_node returns [AlterTableStatement ret]
    :   ALTER TABLE t=from_table_name
        ( (DROP COLUMN (IF ex=EXISTS)? c=column_ref) | (ADD (IF NOT ex=EXISTS)? (d=column_def) (p=properties)?) )
        {ret = ( c == null ? factory.addColumn(t, d, ex!=null, p) : factory.dropColumn(t, c, ex!=null) ); }
    ;

prop_name returns [String ret]
    :   p=identifier {$ret = p; }
    ;
    
properties returns [Map<String,Object> ret]
@init{ret = new HashMap<String,Object>(); }
    :  k=prop_name EQ v=prop_value {$ret.put(k,v);}  (COMMA k=prop_name EQ v=prop_value {$ret.put(k,v);} )*
    ;

column_defs returns [List<ColumnDef> ret]
@init{ret = new ArrayList<ColumnDef>(); }
    :  v = column_def {$ret.add(v);}  (COMMA v = column_def {$ret.add(v);} )*
;

column_def returns [ColumnDef ret]
    :   c=column_def_name dt=identifier (LPAREN l=NUMBER (COMMA s=NUMBER)? RPAREN)? (n=NOT? NULL)? (pk=PRIMARY KEY (order=ASC|order=DESC)?)?
        {$ret = factory.columnDef(c, dt, n==null,
            l == null ? null : Integer.parseInt( l.getText() ),
            s == null ? null : Integer.parseInt( s.getText() ),
            pk != null, 
            order == null ? null : order.getText() ); }
    ;

// Parses a select statement which must be the only statement (expects an EOF after the statement).
select_expression returns [ParseNode ret]
    :   s=select_node {$ret = factory.subquery(s);}
    ;
    
// Parse a full select expression structure.
select_node returns [SelectStatement ret]
    :   SELECT (hint=hintClause)? sel=select_list
        FROM from=parseFrom
        (WHERE where=condition)?
        (GROUP BY group=group_by)?
        (HAVING having=condition)?
        (ORDER BY order=order_by)?
        (LIMIT l=limit)?
        {$ret = factory.select(from, hint, sel, where, group, having, order, l, getBindCount()); }
    ;

// Parse a full upsert expression structure.
upsert_node returns [UpsertStatement ret]
    :   UPSERT INTO t=from_table_name
        (LPAREN c=column_refs RPAREN)?
        ((VALUES LPAREN v=expression_terms RPAREN) | s=select_node)
        {ret = factory.upsert(t, c, v, s, getBindCount()); }
    ;

// Parses a select statement which must be the only statement (expects an EOF after the statement).
upsert_select_node returns [SelectStatement ret]
    :   s=select_node {$ret = s;}
    ;
    
// Parse a full delete expression structure.
delete_node returns [DeleteStatement ret]
    :   DELETE FROM t=from_table_name
        (WHERE v=condition)?
        {ret = factory.delete(t, v, getBindCount()); }
    ;

limit returns [LimitNode ret]
    : b=bind_expression { $ret = factory.limit(b); }
    | l=int_literal { $ret = factory.limit(l); }
    ;
    
hintClause returns [HintNode ret]
    :  c=ML_HINT { $ret = factory.hint(c.getText()); }
    ;

// Parse the column/expression select list part of a select.
select_list returns [List<AliasedParseNode> ret]
@init{ret = new ArrayList<AliasedParseNode>();}
    :   n=selectable {ret.add(n);} (COMMA n=selectable {ret.add(n);})*
    ;

// Parse either a select field or a sub select.
selectable returns [AliasedParseNode ret]
    :   field=expression (a=parseAlias)? { $ret = factory.aliasedNode(a, field); }
      | ASTERISK { $ret = factory.aliasedNode(null, factory.wildcard());} // i.e. the '*' in 'select * from'    
    ;

// Parse a group by statement
group_by returns [List<ParseNode> ret]
@init{ret = new ArrayList<ParseNode>();}
    :   expr=expression { ret.add(expr); }
        (COMMA expr = expression {ret.add(expr); })*
    ;

// Parse an order by statement
order_by returns [List<OrderByNode> ret]
@init{ret = new ArrayList<OrderByNode>();}
    :   field=parseOrderByField { ret.add(field); }
        (COMMA field = parseOrderByField {ret.add(field); })*
    ;

//parse the individual field for an order by clause
parseOrderByField returns [OrderByNode ret]
@init{boolean isAscending = true; boolean nullsLast = false;}
    :   (expr = expression)
        (ASC {isAscending = true;} | DESC {isAscending = false;})?
        (NULLS (FIRST {nullsLast = false;} | LAST {nullsLast = true;}))?
        { $ret = factory.orderBy(expr, nullsLast, isAscending); }
    ;

parseFrom returns [List<TableNode> ret]
    :   l=table_refs { $ret = l; }
    |   l=join_specs { $ret = l; }   
    ;

table_refs returns [List<TableNode> ret]
@init{ret = new ArrayList<TableNode>(4); }
    :   t=table_ref {$ret.add(t);}
        (COMMA t=table_ref {$ret.add(t);} )*
    ;

// parse a field, if it might be a bind name.
named_table returns [NamedTableNode ret]
    :   t=from_table_name { $ret = factory.namedTable(null, t); }
    ;


table_ref returns [TableNode ret]
    :   n=bind_name ((AS)? alias=identifier)? { $ret = factory.bindTable(alias, factory.table(null,n)); } // TODO: review
    |   t=from_table_name ((AS)? alias=identifier)? { $ret = factory.namedTable(alias, t); }
    |   LPAREN s=select_node RPAREN ((AS)? alias=identifier)? { $ret = factory.subselect(alias, s); }
    ;

join_specs returns [List<TableNode> ret]
    :   t=named_table {$ret.add(t);} (s=join_spec { $ret.add(s); })+
    ;

join_spec returns [JoinTableNode ret]
    :   j=join_type JOIN t=named_table ON e=condition { $ret = factory.join(null, t, e, j); }
    ;

join_type returns [JoinTableNode.JoinType ret]
    :   INNER   { $ret = JoinTableNode.JoinType.Inner; }
    |   LEFT OUTER?   { $ret = JoinTableNode.JoinType.Left; }
    |   RIGHT OUTER?  { $ret = JoinTableNode.JoinType.Right; }
    |   FULL  OUTER?  { $ret = JoinTableNode.JoinType.Full; }
    ;
    
parseAlias returns [String ret]
    :   AS? alias=parseNoReserved { $ret = alias; }
    ;

// Parse a condition, such as used in a where clause - either a basic one, or an OR of (Single or AND) expressions
condition returns [ParseNode ret]
    :   e=condition_or { $ret = e; }
    ;

// A set of OR'd simple expressions
condition_or returns [ParseNode ret]
@init{List<ParseNode> l = new ArrayList<ParseNode>(4); }
    :   i=condition_and {l.add(i);} (OR i=condition_and {l.add(i);})* { $ret = l.size() == 1 ? l.get(0) : factory.or(l); }
    ;

// A set of AND'd simple expressions
condition_and returns [ParseNode ret]
@init{List<ParseNode> l = new ArrayList<ParseNode>(4); }
    :   i=condition_not {l.add(i);} (AND i=condition_not {l.add(i);})* { $ret = l.size() == 1 ? l.get(0) : factory.and(l); }
    ;

// NOT or parenthesis 
condition_not returns [ParseNode ret]
    :   ( boolean_expr ) => e=boolean_expr { $ret = e; }
    |   NOT e=boolean_expr { $ret = factory.not(e); }
    |   LPAREN e=condition RPAREN { $ret = e; }
    ;

boolean_expr returns [ParseNode ret]
    :   (l=expression ((EQ r=expression {$ret = factory.equal(l,r); } )
                  |  ((NOEQ1 | NOEQ2) r=expression {$ret = factory.notEqual(l,r); } )
                  |  (LT r=expression {$ret = factory.lt(l,r); } )
                  |  (GT r=expression {$ret = factory.gt(l,r); } )
                  |  (LT EQ r=expression {$ret = factory.lte(l,r); } )
                  |  (GT EQ r=expression {$ret = factory.gte(l,r); } )
                  |  (IS n=NOT? NULL {$ret = factory.isNull(l,n!=null); } )
                  |  ( n=NOT? ((LIKE r=expression {$ret = factory.like(l,r,n!=null); } )
                      |        (EXISTS LPAREN r=select_expression RPAREN {$ret = factory.exists(l,r,n!=null);} )
                      |        (BETWEEN r1=expression AND r2=expression {$ret = factory.between(l,r1,r2,n!=null); } )
                      |        ((IN ((r=bind_expression {$ret = factory.inList(Arrays.asList(l,r),n!=null);} )
                                | (LPAREN r=select_expression RPAREN {$ret = factory.in(l,r,n!=null);} )
                                | (v=values {List<ParseNode> il = new ArrayList<ParseNode>(v.size() + 1); il.add(l); il.addAll(v); $ret = factory.inList(il,n!=null);})
                                )))
                      ))))
    ;

bind_expression  returns [BindParseNode ret]
    :   b=bind_name { $ret = factory.bind(b); }
    ;
    
expression returns [ParseNode ret]
    :   i=expression_add { $ret = i; }
    ;

expression_add returns [ParseNode ret]
@init{List<ParseNode> l = new ArrayList<ParseNode>(4); }
    :   i=expression_sub {l.add(i);} (PLUS i=expression_sub {l.add(i);})* { $ret = l.size() == 1 ? l.get(0) : factory.add(l); }
    ;

expression_sub returns [ParseNode ret]
@init{List<ParseNode> l = new ArrayList<ParseNode>(4); }
    :   i=expression_concat {l.add(i);} (MINUS i=expression_concat {l.add(i);})* { $ret = l.size() == 1 ? l.get(0) : factory.subtract(l); }
    ;

expression_concat returns [ParseNode ret]
@init{List<ParseNode> l = new ArrayList<ParseNode>(4); }
    :   i=expression_mult {l.add(i);} (CONCAT i=expression_mult {l.add(i);})* { $ret = l.size() == 1 ? l.get(0) : factory.concat(l); }
    ;

expression_mult returns [ParseNode ret]
@init{List<ParseNode> l = new ArrayList<ParseNode>(4); }
    :   i=expression_div {l.add(i);} (ASTERISK i=expression_div {l.add(i);})* { $ret = l.size() == 1 ? l.get(0) : factory.multiply(l); }
    ;

expression_div returns [ParseNode ret]
@init{List<ParseNode> l = new ArrayList<ParseNode>(4); }
    :   i=expression_negate {l.add(i);} (DIVIDE i=expression_negate {l.add(i);})* { $ret = l.size() == 1 ? l.get(0) : factory.divide(l); }
    ;

expression_negate returns [ParseNode ret]
    :   m=MINUS? e=expression_term { $ret = m==null ? e : factory.negate(e); }
    ;

// The lowest level function, which includes literals, binds, but also parenthesized expressions, functions, and case statements.
expression_term returns [ParseNode ret]
@init{ParseNode n;}
    :   field=identifier oj=OUTER_JOIN? {n = factory.column(field); $ret = oj==null ? n : factory.outer(n); }
    |   tableName=table_name DOT field=identifier oj=OUTER_JOIN? {n = factory.column(tableName, field); $ret = oj==null ? n : factory.outer(n); }
    |   field=identifier LPAREN l=expression_list RPAREN { $ret = factory.function(field, l);} 
    |   field=identifier LPAREN t=ASTERISK RPAREN { if (!isCountFunction(field)) { throwRecognitionException(t); } $ret = factory.function(field, LiteralParseNode.STAR);} 
    |   field=identifier LPAREN t=DISTINCT l=expression_list RPAREN { $ret = factory.functionDistinct(field, l);}
    |   e=expression_literal_bind oj=OUTER_JOIN? { n = e; $ret = oj==null ? n : factory.outer(n); }
    |   e=case_statement { $ret = e; }
    |   LPAREN e=expression RPAREN { $ret = e; }
    ;
    
expression_terms returns [List<ParseNode> ret]
@init{ret = new ArrayList<ParseNode>(); }
    :  v = expression {$ret.add(v);}  (COMMA v = expression {$ret.add(v);} )*
;

column_refs returns [List<ParseNode> ret]
@init{ret = new ArrayList<ParseNode>(); }
    :  v = column_ref {$ret.add(v);}  (COMMA v = column_ref {$ret.add(v);} )*
;
column_ref returns [ParseNode ret]
    :   field=identifier {$ret = factory.column(field); }
    |   tableName=column_table_name DOT field=identifier {$ret = factory.column(tableName, field); }
    ;

// TODO: figure out how not repeat this three times
table_name returns [TableName ret]
    :   t=identifier {$ret = factory.table(null, t); }
    |   s=identifier DOT t=identifier {$ret = factory.table(s, t); }
    ;
    
// TODO: figure out how not repeat this three times
from_table_name returns [TableName ret]
    :   t=identifier {$ret = factory.table(null, t); }
    |   s=identifier DOT t=identifier {$ret = factory.table(s, t); }
    ;
    
// TODO: figure out how not repeat this three times
column_table_name returns [TableName ret]
    :   t=identifier {$ret = factory.table(null, t); }
    |   s=identifier DOT t=identifier {$ret = factory.table(s, t); }
    ;
    
// The lowest level function, which includes literals, binds, but also parenthesized expressions, functions, and case statements.
expression_literal_bind returns [ParseNode ret]
    :   e=literal { $ret = e; }
    |   b=bind_name { $ret = factory.bind(b); }    
    ;

// Get a string, integer, double, date, boolean, or NULL value.
literal returns [LiteralParseNode ret]
    :   s=STRING_LITERAL { ret = factory.literal(s.getText()); }
    |   n=int_literal { ret = n; }
    |   d=DECIMAL {
            try {
                ret = factory.literal(new BigDecimal(d.getText()));
            } catch (NumberFormatException e) { // Shouldn't happen since we just parsed a decimal
                throwRecognitionException(d);
            }
        }
    |   NULL {ret = factory.literal(null);}
    |   TRUE {ret = factory.literal(Boolean.TRUE);} 
    |   FALSE {ret = factory.literal(Boolean.FALSE);}
    ;
    
int_literal returns [LiteralParseNode ret]
    :   n=NUMBER {
            try {
                Long v = Long.valueOf(n.getText());
                if (v >= Integer.MIN_VALUE && v <= Integer.MAX_VALUE) {
                    ret = factory.literal(v.intValue());
                } else {
                    ret = factory.literal(v);
                }
            } catch (NumberFormatException e) { // Shouldn't happen since we just parsed a number
                throwRecognitionException(n);
            }
        }
    ;

values returns [List<ParseNode> ret]
@init{ret = new ArrayList<ParseNode>(); }
    :   LPAREN v = expression_literal_bind {$ret.add(v);}  (COMMA v = expression_literal_bind {$ret.add(v);} )* RPAREN
;

// parse a field, if it might be a bind name.
table returns [String ret]
    :   b=bind_name { $ret = b; }
    |   n=parseNoReserved { $ret = n; }
    ;

// Bind names are a colon followed by 1+ letter/digits/underscores, or '?' (unclear how Oracle acutally deals with this, but we'll just treat it as a special bind)
bind_name returns [String ret]
    :   bname=BIND_NAME { $ret = bname.getText().substring(1); } 
    |   QUESTION { $ret = nextBind(); } // TODO: only support this?
    ;

// Parse a field, includes line and column information.
identifier returns [String ret]
    :   c=parseNoReserved { $ret = c; }
    ;

parseNoReserved returns [String ret]
    :   n=NAME { $ret = n.getText(); }
    ;

expression_list returns [List<ParseNode> ret]
@init{$ret = new ArrayList<ParseNode>();}
    : (e=expression {ret.add(e);})? ( COMMA e=expression {ret.add(e);} )*
    ;

case_statement returns [ParseNode ret]
@init{List<ParseNode> w = new ArrayList<ParseNode>(4);}
    : CASE e1=expression (WHEN e2=expression THEN t=expression {w.add(t);w.add(factory.equal(e1,e2));})+ (ELSE el=expression {w.add(el);})? END {$ret = factory.caseWhen(w);}
    | CASE (WHEN c=condition THEN t=expression {w.add(t);w.add(c);})+ (ELSE el=expression {w.add(el);})? END {$ret = factory.caseWhen(w);}
    ;

// --------------------------------------
// The Lexer

HINT_START: '/*+' ;
COMMENT_START: '/*';
COMMENT_AND_HINT_END: '*/' ;
SL_COMMENT1: '//';
SL_COMMENT2: '--';

// Bind names start with a colon and followed by 1 or more letter/digit/underscores
BIND_NAME
    : COLON (LETTER|DIGIT|'_')+
    ;

// Valid names can have a single underscore, but not multiple
// Turn back on literal testing, all names are literals.
NAME
    :    LETTER (FIELDCHAR)* ('\"' (DBL_QUOTE_CHAR)* '\"')?
    |    '\"' (DBL_QUOTE_CHAR)* '\"'
    ;

// An integer number, positive or negative
NUMBER
    :   POSINTEGER
    ;

LONG
    :   POSINTEGER ('L'|'l')
    ;

// Exponential format is not supported.
DECIMAL
    :   POSINTEGER? '.' POSINTEGER
    ;

DOUBLE
    :   DECIMAL ('D'|'d')
    ;

DOUBLE_QUOTE
    :   '"'
    ;

EQ
    :   '='
    ;

LT
    :   '<'
    ;

GT
    :   '>'
    ;

DOUBLE_EQ
    :   '=''='
    ;

NOEQ1
    :   '!''='
    ;

NOEQ2
    :   '<''>'
    ;

CONCAT
    :   '|''|'
    ;

COMMA
    :   ','
    ;

LPAREN
    :   '('
    ;

RPAREN
    :   ')'
    ;

SEMICOLON
    :   ';'
    ;

COLON
    :   ':'
    ;

QUESTION
    :   '?'
    ;

LSQUARE
    :   '['
    ;

RSQUARE
    :   ']'
    ;

LCURLY
    :   '{'
    ;

RCURLY
    :   '}'
    ;

AT
    :   '@'
    ;

TILDE
    :   '~'
    ;

PLUS
    :   '+'
    ;

MINUS
    :   '-'
    ;

ASTERISK
    :   '*'
    ;

DIVIDE
    :   '/'
    ;

OUTER_JOIN
    : '(' '+' ')'
    ;
// A FieldCharacter is a letter, digit, underscore, or a certain unicode section.
fragment
FIELDCHAR
    :    LETTER
    |    DIGIT
    |    '_'
    |    '\u0080'..'\ufffe'
    ;

// A Letter is a lower or upper case ascii character.
fragment
LETTER
    :    'a'..'z'
    |    'A'..'Z'
    ;

fragment
POSINTEGER
    :   DIGIT+
    ;

fragment
DIGIT
    :    '0'..'9'
    ;

// string literals
STRING_LITERAL
@init{ StringBuilder sb = new StringBuilder(); }
    :   '\''
    ( t=CHAR { sb.append(t.getText()); }
    | t=CHAR_ESC { sb.append(getText()); }
    )* '\'' { setText(sb.toString()); }
    ;

fragment
CHAR
    :   ( ~('\'' | '\\') )+
    ;

fragment
DBL_QUOTE_CHAR
    :   ( ~('\"') )+
    ;

// escape sequence inside a string literal
fragment
CHAR_ESC
    :   '\\'
        ( 'n'   { setText("\n"); }
        | 'r'   { setText("\r"); }
        | 't'   { setText("\t"); }
        | 'b'   { setText("\b"); }
        | 'f'   { setText("\f"); }
        | '\"'  { setText("\""); }
        | '\''  { setText("\'"); }
        | '\\'  { setText("\\"); }
        | '_'   { setText("\\_"); }
        | '%'   { setText("\\\%"); }
        )
    |   '\'\''  { setText("\'"); }
    ;

// whitespace (skip)
WS
    :   ( ' ' | '\t' ) { $channel=HIDDEN; }
    ;
    
EOL
    :  ('\r' | '\n')
    { skip(); }
    ;

ML_HINT
@init{ StringBuilder sb = new StringBuilder(); }
    : HINT_START ( options {greedy=false;} : t=. { sb.append((char)t); } )* COMMENT_AND_HINT_END
    { setText(sb.toString()); }
    ;

ML_COMMENT
    : COMMENT_START (~PLUS) ( options {greedy=false;} : . )* COMMENT_AND_HINT_END
    { skip(); }
    ;

SL_COMMENT
    : (SL_COMMENT1 | SL_COMMENT2) ( options {greedy=false;} : . )* EOL
    { skip(); }
    ;

DOT
    : '.'
    ;<|MERGE_RESOLUTION|>--- conflicted
+++ resolved
@@ -332,44 +332,8 @@
         )
     ;
 
-<<<<<<< HEAD
-// Parses a select statement which must be the only statement (expects an EOF after the statement).
-query returns [SelectStatement ret]
-    :   q=select_node EOF {$ret=q;}
-    ;
-
-// Parses a SHOW TABLES statement which must be the only statement (expects an EOF after the statement).
-show_tables returns [SQLStatement ret]
-    :   SHOW TABLES EOF {$ret=factory.showTables();}
-    ;
-
-// Parses an explain statement which must be the only statement (expects an EOF after the statement).
-explain_plan returns [SQLStatement ret]
-    :   EXPLAIN q=statement EOF {$ret=factory.explain(q);}
-    ;
-
-// Parses an upsert statement which must be the only statement (expects an EOF after the statement).
-upsert returns [UpsertStatement ret]
-    :   u=upsert_node EOF {$ret=u;}
-    ;
-
-// Parses a delete statement which must be the only statement (expects an EOF after the statement).
-delete returns [DeleteStatement ret]
-    :   d=delete_node EOF {$ret=d;}
-    ;
-
-// Parses a create table statement which must be the only statement (expects an EOF after the statement).
-createTable returns [CreateTableStatement ret]
-    :   ct=create_table EOF {$ret=ct;}
-    ;
-
-// Parses a drop table statement which must be the only statement (expects an EOF after the statement).
-dropTable returns [DropTableStatement ret]
-    :   dt=drop_table EOF {$ret=dt;}
-=======
 show_tables_node returns [SQLStatement ret]
     :   SHOW TABLES {$ret=factory.showTables();}
->>>>>>> 10a61689
     ;
 
 explain_node returns [SQLStatement ret]
