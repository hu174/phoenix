/*******************************************************************************
 * Copyright (c) 2013, Salesforce.com, Inc.
 * All rights reserved.
 * 
 * Redistribution and use in source and binary forms, with or without
 * modification, are permitted provided that the following conditions are met:
 * 
 *     Redistributions of source code must retain the above copyright notice,
 *     this list of conditions and the following disclaimer.
 *     Redistributions in binary form must reproduce the above copyright notice,
 *     this list of conditions and the following disclaimer in the documentation
 *     and/or other materials provided with the distribution.
 *     Neither the name of Salesforce.com nor the names of its contributors may 
 *     be used to endorse or promote products derived from this software without 
 *     specific prior written permission.
 * 
 * THIS SOFTWARE IS PROVIDED BY THE COPYRIGHT HOLDERS AND CONTRIBUTORS "AS IS" AND
 * ANY EXPRESS OR IMPLIED WARRANTIES, INCLUDING, BUT NOT LIMITED TO, THE IMPLIED
 * WARRANTIES OF MERCHANTABILITY AND FITNESS FOR A PARTICULAR PURPOSE ARE
 * DISCLAIMED. IN NO EVENT SHALL THE COPYRIGHT HOLDER OR CONTRIBUTORS BE LIABLE 
 * FOR ANY DIRECT, INDIRECT, INCIDENTAL, SPECIAL, EXEMPLARY, OR CONSEQUENTIAL 
 * DAMAGES (INCLUDING, BUT NOT LIMITED TO, PROCUREMENT OF SUBSTITUTE GOODS OR 
 * SERVICES; LOSS OF USE, DATA, OR PROFITS; OR BUSINESS INTERRUPTION) HOWEVER 
 * CAUSED AND ON ANY THEORY OF LIABILITY, WHETHER IN CONTRACT, STRICT LIABILITY, 
 * OR TORT (INCLUDING NEGLIGENCE OR OTHERWISE) ARISING IN ANY WAY OUT OF THE USE 
 * OF THIS SOFTWARE, EVEN IF ADVISED OF THE POSSIBILITY OF SUCH DAMAGE.
 ******************************************************************************/
grammar PhoenixSQL;

tokens
{
    SELECT='select';
    FROM='from';
    USING='using';
    WHERE='where';
    NOT='not';
    AND='and';
    OR='or';
    NULL='null';
    TRUE='true';
    FALSE='false';
    LIKE='like';
    AS='as';
    OUTER='outer';
    ON='on';
    IN='in';
    GROUP='group';
    HAVING='having';
    ORDER='order';
    BY='by';
    ASC='asc';
    DESC='desc';
    NULLS='nulls';
    LIMIT='limit';
    FIRST='first';
    LAST='last';
    DATA='data';
    CASE='case';
    WHEN='when';
    THEN='then';
    ELSE='else';
    END='end';
    EXISTS='exists';
    IS='is';
    FIRST='first';    
    DISTINCT='distinct';
    JOIN='join';
    INNER='inner';
    LEFT='left';
    RIGHT='right';
    FULL='full';
    BETWEEN='between';
    UPSERT='upsert';
    INTO='into';
    VALUES='values';
    DELETE='delete';
    CREATE='create';
    DROP='drop';
    PRIMARY='primary';
    KEY='key';
    ALTER='alter';
    COLUMN='column';
    TABLE='table';
    ADD='add';
    SPLIT='split';
    EXPLAIN='explain';
    VIEW='view';
    IF='if';
    CONSTRAINT='constraint';
    SHOW='show';
    TABLES='tables';
}


@parser::header {
/*******************************************************************************
 * Copyright (c) 2013, Salesforce.com, Inc.
 * All rights reserved.
 * 
 * Redistribution and use in source and binary forms, with or without
 * modification, are permitted provided that the following conditions are met:
 * 
 *     Redistributions of source code must retain the above copyright notice,
 *     this list of conditions and the following disclaimer.
 *     Redistributions in binary form must reproduce the above copyright notice,
 *     this list of conditions and the following disclaimer in the documentation
 *     and/or other materials provided with the distribution.
 *     Neither the name of Salesforce.com nor the names of its contributors may 
 *     be used to endorse or promote products derived from this software without 
 *     specific prior written permission.
 * 
 * THIS SOFTWARE IS PROVIDED BY THE COPYRIGHT HOLDERS AND CONTRIBUTORS "AS IS" AND
 * ANY EXPRESS OR IMPLIED WARRANTIES, INCLUDING, BUT NOT LIMITED TO, THE IMPLIED
 * WARRANTIES OF MERCHANTABILITY AND FITNESS FOR A PARTICULAR PURPOSE ARE
 * DISCLAIMED. IN NO EVENT SHALL THE COPYRIGHT HOLDER OR CONTRIBUTORS BE LIABLE 
 * FOR ANY DIRECT, INDIRECT, INCIDENTAL, SPECIAL, EXEMPLARY, OR CONSEQUENTIAL 
 * DAMAGES (INCLUDING, BUT NOT LIMITED TO, PROCUREMENT OF SUBSTITUTE GOODS OR 
 * SERVICES; LOSS OF USE, DATA, OR PROFITS; OR BUSINESS INTERRUPTION) HOWEVER 
 * CAUSED AND ON ANY THEORY OF LIABILITY, WHETHER IN CONTRACT, STRICT LIABILITY, 
 * OR TORT (INCLUDING NEGLIGENCE OR OTHERWISE) ARISING IN ANY WAY OUT OF THE USE 
 * OF THIS SOFTWARE, EVEN IF ADVISED OF THE POSSIBILITY OF SUCH DAMAGE.
 ******************************************************************************/
package com.salesforce.phoenix.parse;

///CLOVER:OFF
import com.google.common.collect.ImmutableMap;
import com.google.common.collect.ArrayListMultimap;
import com.google.common.collect.ListMultimap;
import org.apache.hadoop.hbase.util.Pair;
import java.math.BigDecimal;
import java.util.Arrays;
<<<<<<< HEAD
import java.util.LinkedHashMap;
=======
import java.sql.SQLException;
>>>>>>> 5a1f44dd
import com.salesforce.phoenix.expression.function.CountAggregateFunction;
import com.salesforce.phoenix.query.QueryConstants;
import com.salesforce.phoenix.util.SchemaUtil;
}

@lexer::header {
/*******************************************************************************
 * Copyright (c) 2013, Salesforce.com, Inc.
 * All rights reserved.
 * 
 * Redistribution and use in source and binary forms, with or without
 * modification, are permitted provided that the following conditions are met:
 * 
 *     Redistributions of source code must retain the above copyright notice,
 *     this list of conditions and the following disclaimer.
 *     Redistributions in binary form must reproduce the above copyright notice,
 *     this list of conditions and the following disclaimer in the documentation
 *     and/or other materials provided with the distribution.
 *     Neither the name of Salesforce.com nor the names of its contributors may 
 *     be used to endorse or promote products derived from this software without 
 *     specific prior written permission.
 * 
 * THIS SOFTWARE IS PROVIDED BY THE COPYRIGHT HOLDERS AND CONTRIBUTORS "AS IS" AND
 * ANY EXPRESS OR IMPLIED WARRANTIES, INCLUDING, BUT NOT LIMITED TO, THE IMPLIED
 * WARRANTIES OF MERCHANTABILITY AND FITNESS FOR A PARTICULAR PURPOSE ARE
 * DISCLAIMED. IN NO EVENT SHALL THE COPYRIGHT HOLDER OR CONTRIBUTORS BE LIABLE 
 * FOR ANY DIRECT, INDIRECT, INCIDENTAL, SPECIAL, EXEMPLARY, OR CONSEQUENTIAL 
 * DAMAGES (INCLUDING, BUT NOT LIMITED TO, PROCUREMENT OF SUBSTITUTE GOODS OR 
 * SERVICES; LOSS OF USE, DATA, OR PROFITS; OR BUSINESS INTERRUPTION) HOWEVER 
 * CAUSED AND ON ANY THEORY OF LIABILITY, WHETHER IN CONTRACT, STRICT LIABILITY, 
 * OR TORT (INCLUDING NEGLIGENCE OR OTHERWISE) ARISING IN ANY WAY OUT OF THE USE 
 * OF THIS SOFTWARE, EVEN IF ADVISED OF THE POSSIBILITY OF SUCH DAMAGE.
 ******************************************************************************/
package com.salesforce.phoenix.parse;
///CLOVER:OFF
}

// --------------------------------------
// The Parser

@parser::members
{
    
    /**
     * used to turn '?' binds into : binds.
     */
    private int anonBindNum;
    private ParseNodeFactory factory;

    public void setParseNodeFactory(ParseNodeFactory factory) {
        this.factory = factory;
    }
    
    public boolean isCountFunction(String field) {
        return CountAggregateFunction.NORMALIZED_NAME.equals(SchemaUtil.normalizeIdentifier(field));
    }
     
    public int line(Token t) {
        return t.getLine();
    }

    public int column(Token t) {
        return t.getCharPositionInLine() + 1;
    }
    
    private void throwRecognitionException(Token t) throws RecognitionException {
        RecognitionException e = new RecognitionException();
        e.token = t;
        e.line = t.getLine();
        e.charPositionInLine = t.getCharPositionInLine();
        e.input = input;
        throw e;
    }
    
    public int getBindCount() {
        return anonBindNum;
    }
    
    public void resetBindCount() {
        anonBindNum = 0;
    }
    
    public String nextBind() {
        return Integer.toString(anonBindNum++);
    }

    protected Object recoverFromMismatchedToken(IntStream input, int ttype, BitSet follow)
        throws RecognitionException {
        RecognitionException e = null;
        // if next token is what we are looking for then "delete" this token
        if (mismatchIsUnwantedToken(input, ttype)) {
            e = new UnwantedTokenException(ttype, input);
        } else if (mismatchIsMissingToken(input, follow)) {
            Object inserted = getMissingSymbol(input, e, ttype, follow);
            e = new MissingTokenException(ttype, input, inserted);
        } else {
            e = new MismatchedTokenException(ttype, input);
        }
        throw e;
    }

    public Object recoverFromMismatchedSet(IntStream input, RecognitionException e, BitSet follow)
        throws RecognitionException
    {
        throw e;
    }
    
    @Override
    public String getErrorMessage(RecognitionException e, String[] tokenNames) {
        if (e instanceof MismatchedTokenException) {
            MismatchedTokenException mte = (MismatchedTokenException)e;
            String txt = mte.token.getText();
            String p = mte.token.getType() == -1 ? "EOF" : PARAPHRASE[mte.token.getType()];
            String expecting = (mte.expecting < PARAPHRASE.length && mte.expecting >= 0) ? PARAPHRASE[mte.expecting] : null;
            if (expecting == null) {
                return "unexpected token (" + line(mte.token) + "," + column(mte.token) + "): " + (txt != null ? txt : p);
            } else {
                return "expecting " + expecting +
                    ", found '" + (txt != null ? txt : p) + "'";
            }
        } else if (e instanceof NoViableAltException) {
            //NoViableAltException nvae = (NoViableAltException)e;
            return "unexpected token: (" + line(e.token) + "," + column(e.token) + ")" + getTokenErrorDisplay(e.token);
        }
        return super.getErrorMessage(e, tokenNames);
     }

    public String getTokenErrorDisplay(int t) {
        String ret = PARAPHRASE[t];
        if (ret == null) ret = "<UNKNOWN>";
        return ret;
    }


    private String[] PARAPHRASE = new String[getTokenNames().length];
    {
        PARAPHRASE[NAME] = "a field or entity name";
        PARAPHRASE[NUMBER] = "a number";
        PARAPHRASE[EQ] = "an equals sign";
        PARAPHRASE[LT] = "a left angle bracket";
        PARAPHRASE[GT] = "a right angle bracket";
        PARAPHRASE[COMMA] = "a comma";
        PARAPHRASE[LPAREN] = "a left parentheses";
        PARAPHRASE[RPAREN] = "a right parentheses";
        PARAPHRASE[SEMICOLON] = "a semi-colon";
        PARAPHRASE[COLON] = "a colon";
        PARAPHRASE[LSQUARE] = "left square bracket";
        PARAPHRASE[RSQUARE] = "right square bracket";
        PARAPHRASE[LCURLY] = "left curly bracket";
        PARAPHRASE[RCURLY] = "right curly bracket";
        PARAPHRASE[AT] = "at";
        PARAPHRASE[MINUS] = "a subtraction";
        PARAPHRASE[TILDE] = "a tilde";
        PARAPHRASE[PLUS] = "an addition";
        PARAPHRASE[ASTERISK] = "an asterisk";
        PARAPHRASE[DIVIDE] = "a division";
        PARAPHRASE[FIELDCHAR] = "a field character";
        PARAPHRASE[LETTER] = "an ansi letter";
        PARAPHRASE[POSINTEGER] = "a positive integer";
        PARAPHRASE[DIGIT] = "a number from 0 to 9";
    }
}

@rulecatch {
    catch (RecognitionException re) {
        throw re;
    }
}

@lexer::members {

}

// Used to incrementally parse a series of semicolon-terminated SQL statement
// Note than unlike the rule below an EOF is not expected at the end.
nextStatement returns [SQLStatement ret] throws SQLException
    :  s=oneStatement {$ret = s;} SEMICOLON
    |  EOF
    ;

// Parses a single SQL statement (expects an EOF after the select statement).
statement returns [SQLStatement ret] throws SQLException
    :   s=oneStatement {$ret = s;} EOF
    ;

// Parses a select statement which must be the only statement (expects an EOF after the statement).
query returns [SelectStatement ret]
    :   q=select_node EOF {$ret=q;}
    ;

// Parses a single SQL statement (expects an EOF after the select statement).
oneStatement returns [SQLStatement ret] throws SQLException
    :   (q=select_node {$ret=q;} 
    |    u=upsert_node {$ret=u;}
    |    d=delete_node {$ret=d;}
    |    ct=create_table_node {$ret=ct;}
    |    dt=drop_table_node {$ret=dt;}
    |    at=alter_table_node {$ret=at;}
    |    e=explain_node {$ret=e;}
    |    st=show_tables_node {$ret=st;}
        )
    ;

show_tables_node returns [SQLStatement ret]
    :   SHOW TABLES {$ret=factory.showTables();}
    ;

explain_node returns [SQLStatement ret] throws SQLException
    :   EXPLAIN q=oneStatement {$ret=factory.explain(q);}
    ;

// Parse a create table statement.
create_table_node returns [CreateTableStatement ret] throws SQLException
    :   CREATE (ro=VIEW | TABLE) (IF NOT ex=EXISTS)? t=from_table_name 
        (LPAREN cdefs=column_defs (pk=pk_constraint)? RPAREN)
        (p=fam_properties)?
        (SPLIT ON v=values)?
        {ret = factory.createTable(t, p, cdefs, pk, v, ro!=null, ex!=null, getBindCount()); }
    ;

pk_constraint returns [PrimaryKeyConstraint ret]
	:	CONSTRAINT	n=identifier PRIMARY KEY LPAREN cols=identifiers RPAREN { $ret = factory.primaryKey(n,cols); }
	;
	
identifiers returns [LinkedHashMap<String, String> ret]
@init{ret = new LinkedHashMap<String, String>(); }
    :  c = identifier (order=ASC|order=DESC)? {$ret.put(c,order == null ? null : order.getText());}  (COMMA c = identifier (order=ASC|order=DESC)? {$ret.put(c,order == null ? null : order.getText());} )*
;

fam_properties returns [ListMultimap<String,Pair<String,Object>> ret]
@init{ret = ArrayListMultimap.<String,Pair<String,Object>>create(); }
    :  p=fam_prop_name EQ v=prop_value {$ret.put(p.getFamilyName(),new Pair<String,Object>(p.getPropertyName(),v));}  (COMMA p=fam_prop_name EQ v=prop_value {$ret.put(p.getFamilyName(),new Pair<String,Object>(p.getPropertyName(),v));} )*
    ;

fam_prop_name returns [PropertyName ret]
    :   propName=identifier {$ret = factory.propertyName(propName); }
    |   familyName=identifier DOT propName=identifier {$ret = factory.propertyName(familyName, propName); }
    ;
    
prop_value returns [Object ret]
    :   l=literal { $ret = l.getValue(); }
    ;
    
column_def_name returns [ColumnDefName ret]
    :   field=identifier {$ret = factory.columnDefName(field); }
    |   family=identifier DOT field=identifier {$ret = factory.columnDefName(family, field); }
    ;

	
// Parse a drop table statement.
drop_table_node returns [DropTableStatement ret]
    :   DROP (ro=VIEW | TABLE) (IF ex=EXISTS)? t=from_table_name
        {ret = factory.dropTable(t, ex!=null, ro!=null); }
    ;

// Parse an alter table statement.
alter_table_node returns [AlterTableStatement ret] throws SQLException
    :   ALTER TABLE t=from_table_name
        ( (DROP COLUMN (IF ex=EXISTS)? c=column_ref) | (ADD (IF NOT ex=EXISTS)? (d=column_def) (p=properties)?) )
        {ret = ( c == null ? factory.addColumn(t, d, ex!=null, p) : factory.dropColumn(t, c, ex!=null) ); }
    ;

prop_name returns [String ret]
    :   p=identifier {$ret = p; }
    ;
    
properties returns [Map<String,Object> ret]
@init{ret = new HashMap<String,Object>(); }
    :  k=prop_name EQ v=prop_value {$ret.put(k,v);}  (COMMA k=prop_name EQ v=prop_value {$ret.put(k,v);} )*
    ;

column_defs returns [List<ColumnDef> ret] throws SQLException
@init{ret = new ArrayList<ColumnDef>(); }
    :  v = column_def {$ret.add(v);}  (COMMA v = column_def {$ret.add(v);} )*
;

<<<<<<< HEAD
column_def returns [ColumnDef ret]
    :   c=column_def_name dt=identifier (LPAREN l=NUMBER (COMMA s=NUMBER)? RPAREN)? (n=NOT? NULL)? (pk=PRIMARY KEY (order=ASC|order=DESC)?)?
=======
column_def returns [ColumnDef ret] throws SQLException
    :   c=column_def_name dt=identifier (LPAREN l=NUMBER (COMMA s=NUMBER)? RPAREN)? (n=NOT? NULL)? (pk=PRIMARY KEY)?
>>>>>>> 5a1f44dd
        {$ret = factory.columnDef(c, dt, n==null,
            l == null ? null : Integer.parseInt( l.getText() ),
            s == null ? null : Integer.parseInt( s.getText() ),
            pk != null, 
            order == null ? null : order.getText() ); }
    ;

// Parses a select statement which must be the only statement (expects an EOF after the statement).
select_expression returns [ParseNode ret]
    :   s=select_node {$ret = factory.subquery(s);}
    ;
    
// Parse a full select expression structure.
select_node returns [SelectStatement ret]
    :   SELECT (hint=hintClause)? sel=select_list
        FROM from=parseFrom
        (WHERE where=condition)?
        (GROUP BY group=group_by)?
        (HAVING having=condition)?
        (ORDER BY order=order_by)?
        (LIMIT l=limit)?
        {$ret = factory.select(from, hint, sel, where, group, having, order, l, getBindCount()); }
    ;

// Parse a full upsert expression structure.
upsert_node returns [UpsertStatement ret]
    :   UPSERT INTO t=from_table_name
        (LPAREN c=column_refs RPAREN)?
        ((VALUES LPAREN v=expression_terms RPAREN) | s=select_node)
        {ret = factory.upsert(t, c, v, s, getBindCount()); }
    ;

// Parses a select statement which must be the only statement (expects an EOF after the statement).
upsert_select_node returns [SelectStatement ret]
    :   s=select_node {$ret = s;}
    ;
    
// Parse a full delete expression structure.
delete_node returns [DeleteStatement ret]
    :   DELETE FROM t=from_table_name
        (WHERE v=condition)?
        {ret = factory.delete(t, v, getBindCount()); }
    ;

limit returns [LimitNode ret]
    : b=bind_expression { $ret = factory.limit(b); }
    | l=int_literal { $ret = factory.limit(l); }
    ;
    
hintClause returns [HintNode ret]
    :  c=ML_HINT { $ret = factory.hint(c.getText()); }
    ;

// Parse the column/expression select list part of a select.
select_list returns [List<AliasedParseNode> ret]
@init{ret = new ArrayList<AliasedParseNode>();}
    :   n=selectable {ret.add(n);} (COMMA n=selectable {ret.add(n);})*
    ;

// Parse either a select field or a sub select.
selectable returns [AliasedParseNode ret]
    :   field=expression (a=parseAlias)? { $ret = factory.aliasedNode(a, field); }
      | ASTERISK { $ret = factory.aliasedNode(null, factory.wildcard());} // i.e. the '*' in 'select * from'    
    ;

// Parse a group by statement
group_by returns [List<ParseNode> ret]
@init{ret = new ArrayList<ParseNode>();}
    :   expr=expression { ret.add(expr); }
        (COMMA expr = expression {ret.add(expr); })*
    ;

// Parse an order by statement
order_by returns [List<OrderByNode> ret]
@init{ret = new ArrayList<OrderByNode>();}
    :   field=parseOrderByField { ret.add(field); }
        (COMMA field = parseOrderByField {ret.add(field); })*
    ;

//parse the individual field for an order by clause
parseOrderByField returns [OrderByNode ret]
@init{boolean isAscending = true; boolean nullsLast = false;}
    :   (expr = expression)
        (ASC {isAscending = true;} | DESC {isAscending = false;})?
        (NULLS (FIRST {nullsLast = false;} | LAST {nullsLast = true;}))?
        { $ret = factory.orderBy(expr, nullsLast, isAscending); }
    ;

parseFrom returns [List<TableNode> ret]
    :   l=table_refs { $ret = l; }
    |   l=join_specs { $ret = l; }   
    ;

table_refs returns [List<TableNode> ret]
@init{ret = new ArrayList<TableNode>(4); }
    :   t=table_ref {$ret.add(t);}
        (COMMA t=table_ref {$ret.add(t);} )*
    ;

// parse a field, if it might be a bind name.
named_table returns [NamedTableNode ret]
    :   t=from_table_name { $ret = factory.namedTable(null, t); }
    ;


table_ref returns [TableNode ret]
    :   n=bind_name ((AS)? alias=identifier)? { $ret = factory.bindTable(alias, factory.table(null,n)); } // TODO: review
    |   t=from_table_name ((AS)? alias=identifier)? { $ret = factory.namedTable(alias, t); }
    |   LPAREN s=select_node RPAREN ((AS)? alias=identifier)? { $ret = factory.subselect(alias, s); }
    ;

join_specs returns [List<TableNode> ret]
    :   t=named_table {$ret.add(t);} (s=join_spec { $ret.add(s); })+
    ;

join_spec returns [JoinTableNode ret]
    :   j=join_type JOIN t=named_table ON e=condition { $ret = factory.join(null, t, e, j); }
    ;

join_type returns [JoinTableNode.JoinType ret]
    :   INNER   { $ret = JoinTableNode.JoinType.Inner; }
    |   LEFT OUTER?   { $ret = JoinTableNode.JoinType.Left; }
    |   RIGHT OUTER?  { $ret = JoinTableNode.JoinType.Right; }
    |   FULL  OUTER?  { $ret = JoinTableNode.JoinType.Full; }
    ;
    
parseAlias returns [String ret]
    :   AS? alias=parseNoReserved { $ret = alias; }
    ;

// Parse a condition, such as used in a where clause - either a basic one, or an OR of (Single or AND) expressions
condition returns [ParseNode ret]
    :   e=condition_or { $ret = e; }
    ;

// A set of OR'd simple expressions
condition_or returns [ParseNode ret]
@init{List<ParseNode> l = new ArrayList<ParseNode>(4); }
    :   i=condition_and {l.add(i);} (OR i=condition_and {l.add(i);})* { $ret = l.size() == 1 ? l.get(0) : factory.or(l); }
    ;

// A set of AND'd simple expressions
condition_and returns [ParseNode ret]
@init{List<ParseNode> l = new ArrayList<ParseNode>(4); }
    :   i=condition_not {l.add(i);} (AND i=condition_not {l.add(i);})* { $ret = l.size() == 1 ? l.get(0) : factory.and(l); }
    ;

// NOT or parenthesis 
condition_not returns [ParseNode ret]
    :   ( boolean_expr ) => e=boolean_expr { $ret = e; }
    |   NOT e=boolean_expr { $ret = factory.not(e); }
    |   LPAREN e=condition RPAREN { $ret = e; }
    ;

boolean_expr returns [ParseNode ret]
    :   (l=expression ((EQ r=expression {$ret = factory.equal(l,r); } )
                  |  ((NOEQ1 | NOEQ2) r=expression {$ret = factory.notEqual(l,r); } )
                  |  (LT r=expression {$ret = factory.lt(l,r); } )
                  |  (GT r=expression {$ret = factory.gt(l,r); } )
                  |  (LT EQ r=expression {$ret = factory.lte(l,r); } )
                  |  (GT EQ r=expression {$ret = factory.gte(l,r); } )
                  |  (IS n=NOT? NULL {$ret = factory.isNull(l,n!=null); } )
                  |  ( n=NOT? ((LIKE r=expression {$ret = factory.like(l,r,n!=null); } )
                      |        (EXISTS LPAREN r=select_expression RPAREN {$ret = factory.exists(l,r,n!=null);} )
                      |        (BETWEEN r1=expression AND r2=expression {$ret = factory.between(l,r1,r2,n!=null); } )
                      |        ((IN ((r=bind_expression {$ret = factory.inList(Arrays.asList(l,r),n!=null);} )
                                | (LPAREN r=select_expression RPAREN {$ret = factory.in(l,r,n!=null);} )
                                | (v=values {List<ParseNode> il = new ArrayList<ParseNode>(v.size() + 1); il.add(l); il.addAll(v); $ret = factory.inList(il,n!=null);})
                                )))
                      ))))
    ;

bind_expression  returns [BindParseNode ret]
    :   b=bind_name { $ret = factory.bind(b); }
    ;
    
expression returns [ParseNode ret]
    :   i=expression_add { $ret = i; }
    ;

expression_add returns [ParseNode ret]
@init{List<ParseNode> l = new ArrayList<ParseNode>(4); }
    :   i=expression_sub {l.add(i);} (PLUS i=expression_sub {l.add(i);})* { $ret = l.size() == 1 ? l.get(0) : factory.add(l); }
    ;

expression_sub returns [ParseNode ret]
@init{List<ParseNode> l = new ArrayList<ParseNode>(4); }
    :   i=expression_concat {l.add(i);} (MINUS i=expression_concat {l.add(i);})* { $ret = l.size() == 1 ? l.get(0) : factory.subtract(l); }
    ;

expression_concat returns [ParseNode ret]
@init{List<ParseNode> l = new ArrayList<ParseNode>(4); }
    :   i=expression_mult {l.add(i);} (CONCAT i=expression_mult {l.add(i);})* { $ret = l.size() == 1 ? l.get(0) : factory.concat(l); }
    ;

expression_mult returns [ParseNode ret]
@init{List<ParseNode> l = new ArrayList<ParseNode>(4); }
    :   i=expression_div {l.add(i);} (ASTERISK i=expression_div {l.add(i);})* { $ret = l.size() == 1 ? l.get(0) : factory.multiply(l); }
    ;

expression_div returns [ParseNode ret]
@init{List<ParseNode> l = new ArrayList<ParseNode>(4); }
    :   i=expression_negate {l.add(i);} (DIVIDE i=expression_negate {l.add(i);})* { $ret = l.size() == 1 ? l.get(0) : factory.divide(l); }
    ;

expression_negate returns [ParseNode ret]
    :   m=MINUS? e=expression_term { $ret = m==null ? e : factory.negate(e); }
    ;

// The lowest level function, which includes literals, binds, but also parenthesized expressions, functions, and case statements.
expression_term returns [ParseNode ret]
@init{ParseNode n;}
    :   field=identifier oj=OUTER_JOIN? {n = factory.column(field); $ret = oj==null ? n : factory.outer(n); }
    |   tableName=table_name DOT field=identifier oj=OUTER_JOIN? {n = factory.column(tableName, field); $ret = oj==null ? n : factory.outer(n); }
    |   field=identifier LPAREN l=expression_list RPAREN { $ret = factory.function(field, l);} 
    |   field=identifier LPAREN t=ASTERISK RPAREN { if (!isCountFunction(field)) { throwRecognitionException(t); } $ret = factory.function(field, LiteralParseNode.STAR);} 
    |   field=identifier LPAREN t=DISTINCT l=expression_list RPAREN { $ret = factory.functionDistinct(field, l);}
    |   e=expression_literal_bind oj=OUTER_JOIN? { n = e; $ret = oj==null ? n : factory.outer(n); }
    |   e=case_statement { $ret = e; }
    |   LPAREN e=expression RPAREN { $ret = e; }
    ;
    
expression_terms returns [List<ParseNode> ret]
@init{ret = new ArrayList<ParseNode>(); }
    :  v = expression {$ret.add(v);}  (COMMA v = expression {$ret.add(v);} )*
;

column_refs returns [List<ParseNode> ret]
@init{ret = new ArrayList<ParseNode>(); }
    :  v = column_ref {$ret.add(v);}  (COMMA v = column_ref {$ret.add(v);} )*
;
column_ref returns [ParseNode ret]
    :   field=identifier {$ret = factory.column(field); }
    |   tableName=column_table_name DOT field=identifier {$ret = factory.column(tableName, field); }
    ;

// TODO: figure out how not repeat this three times
table_name returns [TableName ret]
    :   t=identifier {$ret = factory.table(null, t); }
    |   s=identifier DOT t=identifier {$ret = factory.table(s, t); }
    ;
    
// TODO: figure out how not repeat this three times
from_table_name returns [TableName ret]
    :   t=identifier {$ret = factory.table(null, t); }
    |   s=identifier DOT t=identifier {$ret = factory.table(s, t); }
    ;
    
// TODO: figure out how not repeat this three times
column_table_name returns [TableName ret]
    :   t=identifier {$ret = factory.table(null, t); }
    |   s=identifier DOT t=identifier {$ret = factory.table(s, t); }
    ;
    
// The lowest level function, which includes literals, binds, but also parenthesized expressions, functions, and case statements.
expression_literal_bind returns [ParseNode ret]
    :   e=literal { $ret = e; }
    |   b=bind_name { $ret = factory.bind(b); }    
    ;

// Get a string, integer, double, date, boolean, or NULL value.
literal returns [LiteralParseNode ret]
    :   s=STRING_LITERAL { ret = factory.literal(s.getText()); }
    |   n=int_literal { ret = n; }
    |   d=DECIMAL {
            try {
                ret = factory.literal(new BigDecimal(d.getText()));
            } catch (NumberFormatException e) { // Shouldn't happen since we just parsed a decimal
                throwRecognitionException(d);
            }
        }
    |   NULL {ret = factory.literal(null);}
    |   TRUE {ret = factory.literal(Boolean.TRUE);} 
    |   FALSE {ret = factory.literal(Boolean.FALSE);}
    ;
    
int_literal returns [LiteralParseNode ret]
    :   n=NUMBER {
            try {
                Long v = Long.valueOf(n.getText());
                if (v >= Integer.MIN_VALUE && v <= Integer.MAX_VALUE) {
                    ret = factory.literal(v.intValue());
                } else {
                    ret = factory.literal(v);
                }
            } catch (NumberFormatException e) { // Shouldn't happen since we just parsed a number
                throwRecognitionException(n);
            }
        }
    ;

values returns [List<ParseNode> ret]
@init{ret = new ArrayList<ParseNode>(); }
    :   LPAREN v = expression_literal_bind {$ret.add(v);}  (COMMA v = expression_literal_bind {$ret.add(v);} )* RPAREN
;

// parse a field, if it might be a bind name.
table returns [String ret]
    :   b=bind_name { $ret = b; }
    |   n=parseNoReserved { $ret = n; }
    ;

// Bind names are a colon followed by 1+ letter/digits/underscores, or '?' (unclear how Oracle acutally deals with this, but we'll just treat it as a special bind)
bind_name returns [String ret]
    :   bname=BIND_NAME { $ret = bname.getText().substring(1); } 
    |   QUESTION { $ret = nextBind(); } // TODO: only support this?
    ;

// Parse a field, includes line and column information.
identifier returns [String ret]
    :   c=parseNoReserved { $ret = c; }
    ;

parseNoReserved returns [String ret]
    :   n=NAME { $ret = n.getText(); }
    ;

expression_list returns [List<ParseNode> ret]
@init{$ret = new ArrayList<ParseNode>();}
    : (e=expression {ret.add(e);})? ( COMMA e=expression {ret.add(e);} )*
    ;

case_statement returns [ParseNode ret]
@init{List<ParseNode> w = new ArrayList<ParseNode>(4);}
    : CASE e1=expression (WHEN e2=expression THEN t=expression {w.add(t);w.add(factory.equal(e1,e2));})+ (ELSE el=expression {w.add(el);})? END {$ret = factory.caseWhen(w);}
    | CASE (WHEN c=condition THEN t=expression {w.add(t);w.add(c);})+ (ELSE el=expression {w.add(el);})? END {$ret = factory.caseWhen(w);}
    ;

// --------------------------------------
// The Lexer

HINT_START: '/*+' ;
COMMENT_START: '/*';
COMMENT_AND_HINT_END: '*/' ;
SL_COMMENT1: '//';
SL_COMMENT2: '--';

// Bind names start with a colon and followed by 1 or more letter/digit/underscores
BIND_NAME
    : COLON (LETTER|DIGIT|'_')+
    ;

// Valid names can have a single underscore, but not multiple
// Turn back on literal testing, all names are literals.
NAME
    :    LETTER (FIELDCHAR)* ('\"' (DBL_QUOTE_CHAR)* '\"')?
    |    '\"' (DBL_QUOTE_CHAR)* '\"'
    ;

// An integer number, positive or negative
NUMBER
    :   POSINTEGER
    ;

LONG
    :   POSINTEGER ('L'|'l')
    ;

// Exponential format is not supported.
DECIMAL
    :   POSINTEGER? '.' POSINTEGER
    ;

DOUBLE
    :   DECIMAL ('D'|'d')
    ;

DOUBLE_QUOTE
    :   '"'
    ;

EQ
    :   '='
    ;

LT
    :   '<'
    ;

GT
    :   '>'
    ;

DOUBLE_EQ
    :   '=''='
    ;

NOEQ1
    :   '!''='
    ;

NOEQ2
    :   '<''>'
    ;

CONCAT
    :   '|''|'
    ;

COMMA
    :   ','
    ;

LPAREN
    :   '('
    ;

RPAREN
    :   ')'
    ;

SEMICOLON
    :   ';'
    ;

COLON
    :   ':'
    ;

QUESTION
    :   '?'
    ;

LSQUARE
    :   '['
    ;

RSQUARE
    :   ']'
    ;

LCURLY
    :   '{'
    ;

RCURLY
    :   '}'
    ;

AT
    :   '@'
    ;

TILDE
    :   '~'
    ;

PLUS
    :   '+'
    ;

MINUS
    :   '-'
    ;

ASTERISK
    :   '*'
    ;

DIVIDE
    :   '/'
    ;

OUTER_JOIN
    : '(' '+' ')'
    ;
// A FieldCharacter is a letter, digit, underscore, or a certain unicode section.
fragment
FIELDCHAR
    :    LETTER
    |    DIGIT
    |    '_'
    |    '\u0080'..'\ufffe'
    ;

// A Letter is a lower or upper case ascii character.
fragment
LETTER
    :    'a'..'z'
    |    'A'..'Z'
    ;

fragment
POSINTEGER
    :   DIGIT+
    ;

fragment
DIGIT
    :    '0'..'9'
    ;

// string literals
STRING_LITERAL
@init{ StringBuilder sb = new StringBuilder(); }
    :   '\''
    ( t=CHAR { sb.append(t.getText()); }
    | t=CHAR_ESC { sb.append(getText()); }
    )* '\'' { setText(sb.toString()); }
    ;

fragment
CHAR
    :   ( ~('\'' | '\\') )+
    ;

fragment
DBL_QUOTE_CHAR
    :   ( ~('\"') )+
    ;

// escape sequence inside a string literal
fragment
CHAR_ESC
    :   '\\'
        ( 'n'   { setText("\n"); }
        | 'r'   { setText("\r"); }
        | 't'   { setText("\t"); }
        | 'b'   { setText("\b"); }
        | 'f'   { setText("\f"); }
        | '\"'  { setText("\""); }
        | '\''  { setText("\'"); }
        | '\\'  { setText("\\"); }
        | '_'   { setText("\\_"); }
        | '%'   { setText("\\\%"); }
        )
    |   '\'\''  { setText("\'"); }
    ;

// whitespace (skip)
WS
    :   ( ' ' | '\t' ) { $channel=HIDDEN; }
    ;
    
EOL
    :  ('\r' | '\n')
    { skip(); }
    ;

ML_HINT
@init{ StringBuilder sb = new StringBuilder(); }
    : HINT_START ( options {greedy=false;} : t=. { sb.append((char)t); } )* COMMENT_AND_HINT_END
    { setText(sb.toString()); }
    ;

ML_COMMENT
    : COMMENT_START (~PLUS) ( options {greedy=false;} : . )* COMMENT_AND_HINT_END
    { skip(); }
    ;

SL_COMMENT
    : (SL_COMMENT1 | SL_COMMENT2) ( options {greedy=false;} : . )* EOL
    { skip(); }
    ;

DOT
    : '.'
    ;<|MERGE_RESOLUTION|>--- conflicted
+++ resolved
@@ -129,11 +129,8 @@
 import org.apache.hadoop.hbase.util.Pair;
 import java.math.BigDecimal;
 import java.util.Arrays;
-<<<<<<< HEAD
 import java.util.LinkedHashMap;
-=======
 import java.sql.SQLException;
->>>>>>> 5a1f44dd
 import com.salesforce.phoenix.expression.function.CountAggregateFunction;
 import com.salesforce.phoenix.query.QueryConstants;
 import com.salesforce.phoenix.util.SchemaUtil;
@@ -410,13 +407,8 @@
     :  v = column_def {$ret.add(v);}  (COMMA v = column_def {$ret.add(v);} )*
 ;
 
-<<<<<<< HEAD
-column_def returns [ColumnDef ret]
+column_def returns [ColumnDef ret] throws SQLException
     :   c=column_def_name dt=identifier (LPAREN l=NUMBER (COMMA s=NUMBER)? RPAREN)? (n=NOT? NULL)? (pk=PRIMARY KEY (order=ASC|order=DESC)?)?
-=======
-column_def returns [ColumnDef ret] throws SQLException
-    :   c=column_def_name dt=identifier (LPAREN l=NUMBER (COMMA s=NUMBER)? RPAREN)? (n=NOT? NULL)? (pk=PRIMARY KEY)?
->>>>>>> 5a1f44dd
         {$ret = factory.columnDef(c, dt, n==null,
             l == null ? null : Integer.parseInt( l.getText() ),
             s == null ? null : Integer.parseInt( s.getText() ),
