--- conflicted
+++ resolved
@@ -43,12 +43,8 @@
 import org.xerial.snappy.Snappy;
 
 import com.google.common.collect.ImmutableSet;
-<<<<<<< HEAD
-import com.salesforce.phoenix.exception.PhoenixIOException;
 import com.salesforce.phoenix.expression.Expression;
 import com.salesforce.phoenix.expression.ExpressionType;
-=======
->>>>>>> 912e3e25
 import com.salesforce.phoenix.iterate.ResultIterator;
 import com.salesforce.phoenix.job.JobManager.JobCallable;
 import com.salesforce.phoenix.memory.MemoryManager.MemoryChunk;
@@ -72,12 +68,7 @@
     
     private static final Log LOG = LogFactory.getLog(HashCacheClient.class);
     private static final String JOIN_KEY_PREFIX = "joinKey";
-<<<<<<< HEAD
-    private final byte[] iterateOverTableName;
-=======
-    private static int JOIN_KEY_ID = 0;
     private final TableRef iterateOverTableName;
->>>>>>> 912e3e25
     private final byte[] tenantId;
     private final ConnectionQueryServices services;
 
