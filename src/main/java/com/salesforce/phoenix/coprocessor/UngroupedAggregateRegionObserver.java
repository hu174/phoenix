--- conflicted
+++ resolved
@@ -94,7 +94,6 @@
         if (isUngroupedAgg == null) {
             return s;
         }
-<<<<<<< HEAD
         byte[] upgradeTo20 = scan.getAttribute(SchemaUtil.UPGRADE_TO_2_0);
         /* Hack to upgrade data to new 2.0 format */
         if (upgradeTo20 != null) {
@@ -119,14 +118,12 @@
                 }
             };
         }
-=======
         
         final ScanProjector p = ScanProjector.deserializeProjectorFromScan(scan);
         final HashJoinInfo j = HashJoinInfo.deserializeHashJoinFromScan(scan);        
         final RegionScanner innerScanner = (p != null || j != null) ? 
                 s : new HashJoinRegionScanner(s, p, j, ScanUtil.getTenantId(scan), c.getEnvironment().getConfiguration());
         
->>>>>>> 56c8992d
         PTable projectedTable = null;
         List<Expression> selectExpressions = null;
         byte[] upsertSelectTable = scan.getAttribute(UPSERT_SELECT_TABLE);
