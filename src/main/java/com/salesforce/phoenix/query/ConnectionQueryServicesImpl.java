--- conflicted
+++ resolved
@@ -862,11 +862,10 @@
         return plan.execute();
     }
 
-<<<<<<< HEAD
     public int getLowestClusterHBaseVersion() {
         return lowestClusterHBaseVersion;
     }
-=======
+
     /**
      * Clears the Phoenix meta data cache on each region server
      * @throws SQLException
@@ -907,6 +906,4 @@
             throw new SQLException(e);
         }
     }
-    
->>>>>>> 91fad70a
 }